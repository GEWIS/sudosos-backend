CURRENCY_CODE = EUR
CURRENCY_PRECISION = 2
JWT_KEY_PATH = config/jwt.key
HTTP_PORT = 3000
TYPEORM_CONNECTION = sqlite
TYPEORM_DATABASE = local.sqlite
<<<<<<< HEAD
TYPEORM_SYNCHRONIZE = true
LOG_LEVEL = ALL
=======
TYPEORM_SYNCHRONIZE = false
LOG_LEVEL = INFO
>>>>>>> 7d335b11
PAGINATION_DEFAULT = 25
PAGINATION_MAX = 500<|MERGE_RESOLUTION|>--- conflicted
+++ resolved
@@ -4,12 +4,7 @@
 HTTP_PORT = 3000
 TYPEORM_CONNECTION = sqlite
 TYPEORM_DATABASE = local.sqlite
-<<<<<<< HEAD
-TYPEORM_SYNCHRONIZE = true
-LOG_LEVEL = ALL
-=======
 TYPEORM_SYNCHRONIZE = false
 LOG_LEVEL = INFO
->>>>>>> 7d335b11
 PAGINATION_DEFAULT = 25
 PAGINATION_MAX = 500