--- conflicted
+++ resolved
@@ -137,14 +137,6 @@
         if: github.event_name == 'pull_request' && github.event.pull_request.head.repo.fork && matrix.typeorm-connection == 'mariadb'
         run: |
             echo "::warning Cannot comment code coverage cross-fork"
-<<<<<<< HEAD
-      - name: "Fetch target branch coverage from cache"
-        if: github.event_name == 'pull_request' && github.event.pull_request.head.repo.fork && matrix.typeorm-connection == 'mariadb'
-        uses: actions/cache/restore@v3
-        with:
-          path: reports/coverage-base/
-          key: ${{ runner.os }}-coverage-${{ matrix.typeorm-connection }}-${{ github.base_ref }}
-=======
       - name: "Fetch target branch coverage from artifacts"
         id: fetch-coverage-base
         if: github.event_name == 'pull_request' && !github.event.pull_request.head.repo.fork && matrix.typeorm-connection == 'mariadb'
@@ -155,7 +147,6 @@
           name: coverage
           branch: ${{ github.base_ref }}
           path: reports/coverage-base
->>>>>>> 5a9ffa00
       - name: "Comment code coverage on PR"
         if: github.event_name == 'pull_request' && !github.event.pull_request.head.repo.fork && matrix.typeorm-connection == 'mariadb'
         uses: sidx1024/report-nyc-coverage-github-action@v1.2.7
@@ -171,12 +162,6 @@
           name: coverage
           path: reports/coverage/
           retention-days: 7
-      - name: "Cache coverage report"
-        if: ${{ matrix.typeorm-connection == 'mariadb' }}
-        uses: actions/cache@v3
-        with:
-          path: reports/coverage/
-          key: ${{ runner.os }}-coverage-${{ matrix.typeorm-connection }}-${{ github.head_ref }}
 
   post-migration-test:
     runs-on: ubuntu-latest
