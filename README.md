# Welcome to SudoSOS
Hi welcome to SudoSOS. To get you quickly started follow the install steps below.

## Quick start
This quick start first states what software needs to be installed to be able to work with the project and then explains how to get the project started.

<<<<<<< HEAD
### Prerequisites:
=======
Prerequisites:
>>>>>>> ccaf01a8
-	Have Node.js installed. Version 18 is required.
     - Note that NPM 14.16 (latest) might not run the coverage on Linux. This is probably a race condition in the package and is being addressed.
- Have Git and possibly a Git manager installed
- Have OpenSSL installed (if you're using Git Bash you already have OpenSSL)
- Have a SQLite viewer installed (optional, you can also set it to be saved in another database, but SQLite is the default). Recommended tools are [DB Browser for SQLite](https://sqlitebrowser.org/) or [DataGrip](https://www.jetbrains.com/datagrip/).

### Installing:
- Checkout the Git to your favorite directory  
     -- If your path contains spaces you are basically begging for problems, and that is entirely your own fault
- Copy `.env-example` to `.env`
- Run `npm install` in this base directory
- Run `openssl genrsa -out config/jwt.key 2048`
- Check that there exists a jwt.key file in the config directory starting with `-----BEGIN RSA PRIVATE KEY-----`
- Run `npm run swagger`
- Run `npm run build`
- Run `npm run test` - All of these should now pass

You can also use `npm run dev:init` as a shortcut for the previous steps without the test.

### Running:
- OR without seed
  - Run `npm run schema`
  - Check that `local.sqlite` exists and open it
  -	Create an entry in the user table (`INSERT INTO "user"(createdAt, updatedAt, version, firstName, lastName, active, deleted, "type") VALUES(datetime('NOW'), datetime('NOW'), 1, 'firstName', 'lastName', 1, 0, 1)`)
  - Remember the userId (probably 1)
- OR with seed
  - Run `npm run seed`


- Run `npm run watch` to start the application in development mode
- Check that http://localhost:3000/api-docs shows a swagger ui
- You can get a JWT key by using `/authentication/mock` using a valid userId.
You can then use this token to for example set a password to log in on the frontend
- **IN SWAGGER UI USE `Bearer <token>` TO GET THINGS TO WORK!!**

## Intellij hints

### Intellij Mocha Reporting
To use the Intellij Reporting include the following in the _Extra Mocha Options_ for the Mocha template  
`-r ts-node/register --timeout 10000 --file ./test/setup.ts`

### Easy ESLint intergration
To make sure ESLint fixes your code on save do the following:
- Have Webstorm version 2020.1 or higher installed
- Go to Preferences - Language and Frameworks - Javascript - Code Quality Tools - Eslint
- check `Run ESLint --fix on save`
- Apply changes and press ok<|MERGE_RESOLUTION|>--- conflicted
+++ resolved
@@ -4,21 +4,17 @@
 ## Quick start
 This quick start first states what software needs to be installed to be able to work with the project and then explains how to get the project started.
 
-<<<<<<< HEAD
-### Prerequisites:
-=======
 Prerequisites:
->>>>>>> ccaf01a8
 -	Have Node.js installed. Version 18 is required.
      - Note that NPM 14.16 (latest) might not run the coverage on Linux. This is probably a race condition in the package and is being addressed.
 - Have Git and possibly a Git manager installed
 - Have OpenSSL installed (if you're using Git Bash you already have OpenSSL)
 - Have a SQLite viewer installed (optional, you can also set it to be saved in another database, but SQLite is the default). Recommended tools are [DB Browser for SQLite](https://sqlitebrowser.org/) or [DataGrip](https://www.jetbrains.com/datagrip/).
 
-### Installing:
-- Checkout the Git to your favorite directory  
+Installing:
+- Checkout the Git to your favorite directory
      -- If your path contains spaces you are basically begging for problems, and that is entirely your own fault
-- Copy `.env-example` to `.env`
+- Copy `.env.example` to `.env`
 - Run `npm install` in this base directory
 - Run `openssl genrsa -out config/jwt.key 2048`
 - Check that there exists a jwt.key file in the config directory starting with `-----BEGIN RSA PRIVATE KEY-----`
@@ -26,9 +22,7 @@
 - Run `npm run build`
 - Run `npm run test` - All of these should now pass
 
-You can also use `npm run dev:init` as a shortcut for the previous steps without the test.
-
-### Running:
+Running:
 - OR without seed
   - Run `npm run schema`
   - Check that `local.sqlite` exists and open it
@@ -45,11 +39,6 @@
 - **IN SWAGGER UI USE `Bearer <token>` TO GET THINGS TO WORK!!**
 
 ## Intellij hints
-
-### Intellij Mocha Reporting
-To use the Intellij Reporting include the following in the _Extra Mocha Options_ for the Mocha template  
-`-r ts-node/register --timeout 10000 --file ./test/setup.ts`
-
 ### Easy ESLint intergration
 To make sure ESLint fixes your code on save do the following:
 - Have Webstorm version 2020.1 or higher installed
