--- conflicted
+++ resolved
@@ -199,12 +199,8 @@
   // Only execute the application directly if this is the main execution file.
   config();
   createApp().catch((e) => {
-<<<<<<< HEAD
-    const logger = log4js.getLogger('Application');
-=======
     const logger = log4js.getLogger('index');
     logger.level = process.env.LOG_LEVEL;
->>>>>>> d3be75d4
     logger.fatal(e);
   });
 }