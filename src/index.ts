/**
 *  SudoSOS back-end API service.
 *  Copyright (C) 2020  Study association GEWIS
 *
 *  This program is free software: you can redistribute it and/or modify
 *  it under the terms of the GNU Affero General Public License as published
 *  by the Free Software Foundation, either version 3 of the License, or
 *  (at your option) any later version.
 *
 *  This program is distributed in the hope that it will be useful,
 *  but WITHOUT ANY WARRANTY; without even the implied warranty of
 *  MERCHANTABILITY or FITNESS FOR A PARTICULAR PURPOSE.  See the
 *  GNU Affero General Public License for more details.
 *
 *  You should have received a copy of the GNU Affero General Public License
 *  along with this program.  If not, see <https://www.gnu.org/licenses/>.
 */
import 'reflect-metadata';
import * as http from 'http';
import * as util from 'util';
import * as crypto from 'crypto';
import { promises as fs } from 'fs';
import { json } from 'body-parser';
import { SwaggerSpecification } from 'swagger-model-validator';
import dinero, { Currency } from 'dinero.js';
import { config } from 'dotenv';
import express from 'express';
import log4js, { Logger } from 'log4js';
import { Connection } from 'typeorm';
import cron from 'node-cron';
import fileUpload from 'express-fileupload';
import Database from './database/database';
import Swagger from './start/swagger';
import TokenHandler from './authentication/token-handler';
import TokenMiddleware from './middleware/token-middleware';
import AuthenticationController from './controller/authentication-controller';
import RoleManager from './rbac/role-manager';
import Gewis from './gewis/gewis';
import BannerController from './controller/banner-controller';
import { BaseControllerOptions } from './controller/base-controller';
import UserController from './controller/user-controller';
import ProductController from './controller/product-controller';
import ProductCategoryController from './controller/product-category-controller';
import TransactionController from './controller/transaction-controller';
import BorrelkaartGroupController from './controller/borrelkaart-group-controller';
import BalanceService from './service/balance-service';
import BalanceController from './controller/balance-controller';
import RbacController from './controller/rbac-controller';
import GewisAuthenticationController from './gewis/controller/gewis-authentication-controller';
import TransferController from './controller/transfer-controller';
import PointOfSaleController from './controller/point-of-sale-controller';
import ContainerController from './controller/container-controller';
import SimpleFileController from './controller/simple-file-controller';
import initializeDiskStorage from './files/initialize';
import StripeController from './controller/stripe-controller';
import StripeWebhookController from './controller/stripe-webhook-controller';
import { extractRawBody } from './helpers/raw-body';
import InvoiceController from './controller/invoice-controller';
import PayoutRequestController from './controller/payout-request-controller';
import RootController from './controller/root-controller';
import ADService from './service/ad-service';
import VatGroupController from './controller/vat-group-controller';
import TestController from './controller/test-controller';
import AuthenticationSecureController from './controller/authentication-secure-controller';
import DebtorController from './controller/debtor-controller';
import EventController from './controller/event-controller';
import EventShiftController from './controller/event-shift-controller';
import EventService from './service/event-service';

export class Application {
  app: express.Express;

  specification: SwaggerSpecification;

  roleManager: RoleManager;

  server: http.Server;

  connection: Connection;

  logger: Logger;

  tasks: cron.ScheduledTask[];

  public async stop(): Promise<void> {
    this.logger.info('Stopping application instance...');
    await util.promisify(this.server.close).bind(this.server)();
    this.tasks.forEach((task) => task.stop());
    await this.connection.close();
    this.logger.info('Application stopped.');
  }
}

/**
 * Sets up the rbac and initializes the rbac controllers of the application.
 * @param application - The application on which to bind the middleware
 *                      and controller.
 */
async function setupRbac(application: Application) {
  // Setup GEWIS-specific module.
  const gewis = new Gewis(application.roleManager);
  await gewis.registerRoles();

  // Define rbac controller and bind.
  const controller = new RbacController(
    {
      specification: application.specification,
      roleManager: application.roleManager,
    },
  );
  application.app.use('/v1/rbac', controller.getRouter());
}

/**
 * Sets up the token handler to be used by the application.
 */
async function createTokenHandler(): Promise<TokenHandler> {
  // Import JWT key
  const jwtPath = process.env.JWT_KEY_PATH;
  const jwtContent = await fs.readFile(jwtPath);
  const jwtPrivate = crypto.createPrivateKey(jwtContent);
  const jwtPublic = crypto.createPublicKey(jwtPrivate);

  // Define middleware
  return new TokenHandler({
    algorithm: 'RS512',
    publicKey: jwtPublic.export({ type: 'spki', format: 'pem' }),
    privateKey: jwtPrivate.export({ type: 'pkcs8', format: 'pem' }),
    expiry: 3600,
  });
}

/**
 * Sets up the token handling middleware and initializes the authentication
 * controllers of the application.
 * @param tokenHandler - Reference to the token handler used by the application.
 * @param application - The application on which to bind the middleware
 *                      and controller.
 */
async function setupAuthentication(tokenHandler: TokenHandler, application: Application) {
  // Define authentication controller and bind before middleware.
  const controller = new AuthenticationController(
    {
      specification: application.specification,
      roleManager: application.roleManager,
    },
    tokenHandler,
  );
  application.app.use('/v1/authentication', controller.getRouter());

  // Define GEWIS authentication controller and bind before middleware.
  const gewisController = new GewisAuthenticationController(
    {
      specification: application.specification,
      roleManager: application.roleManager,
    },
    tokenHandler,
    process.env.GEWISWEB_JWT_SECRET,
  );
  application.app.use('/v1/authentication', gewisController.getRouter());

  // INJECT GEWIS BINDINGS
  Gewis.overwriteBindings();

  // Define middleware to be used by any other route.
  const tokenMiddleware = new TokenMiddleware({ refreshFactor: 0.5, tokenHandler });
  application.app.use(tokenMiddleware.getMiddleware());
  return controller;
}

export default async function createApp(): Promise<Application> {
  const application = new Application();
  application.logger = log4js.getLogger('Application');
  application.logger.level = process.env.LOG_LEVEL;
  application.logger.info('Starting application instance...');

  // Create folders for disk storage
  initializeDiskStorage();

  application.connection = await Database.initialize();

  // Silent in-dependency logs unless really wanted by the environment.
  const logger = log4js.getLogger('Console');
  logger.level = process.env.LOG_LEVEL;
  console.log = (message: any, ...additional: any[]) => logger.debug(message, ...additional);

  // Set up monetary value configuration.
  dinero.defaultCurrency = process.env.CURRENCY_CODE as Currency;
  dinero.defaultPrecision = parseInt(process.env.CURRENCY_PRECISION, 10);

  // Create express application.
  application.app = express();
  application.specification = await Swagger.initialize(application.app);
  application.app.use(json({
    verify: extractRawBody,
  }));
  application.app.use(fileUpload());

  application.app.use((req, res, next) => {
    res.set('Cache-Control', 'no-store');
    next();
  });

  application.app.use('/v1', new RootController({
    specification: application.specification,
    roleManager: application.roleManager,
  }).getRouter());

  // Product images
  if (process.env.NODE_ENV === 'development') {
    application.app.use('/static/products', express.static('data/products'));
    application.app.use('/static/banners', express.static('data/banners'));
  }

  // Setup RBAC.
  application.roleManager = new RoleManager();
  await setupRbac(application);

  application.app.use('/v1/stripe', new StripeWebhookController(
    {
      specification: application.specification,
      roleManager: application.roleManager,
    },
  ).getRouter());

  const tokenHandler = await createTokenHandler();
  // Setup token handler and authentication controller.
  await setupAuthentication(tokenHandler, application);

  await BalanceService.updateBalances({});
  const syncBalances = cron.schedule('41 1 * * *', () => {
    logger.debug('Syncing balances.');
    BalanceService.updateBalances({}).then(() => {
      logger.debug('Synced balances.');
    }).catch((error => {
      logger.error('Could not sync balances.', error);
    }));
<<<<<<< HEAD
=======
  });
  const syncEventShiftAnswers = cron.schedule('39 2 * * *', () => {
    logger.debug('Syncing event shift answers.');
    EventService.syncAllEventShiftAnswers()
      .then(() => logger.debug('Synced event shift answers.'))
      .catch((error) => logger.error('Could not sync event shift answers.', error));
  });
  const sendEventPlanningReminders = cron.schedule('39 13 * * *', () => {
    logger.debug('Send event planning reminder emails.');
    EventService.sendEventPlanningReminders()
      .then(() => logger.debug('Sent event planning reminder emails.'))
      .catch((error) => logger.error('Could not send event planning reminder emails.', error));
>>>>>>> ccaf01a8
  });

  application.tasks = [syncBalances, syncEventShiftAnswers, sendEventPlanningReminders];

  if (process.env.ENABLE_LDAP === 'true') {
    await ADService.syncUsers();
    await ADService.syncSharedAccounts().then(
      () => ADService.syncUserRoles(application.roleManager),
    );
    const syncADGroups = cron.schedule('*/10 * * * *', async () => {
      logger.debug('Syncing AD.');
      await ADService.syncSharedAccounts().then(
        () => ADService.syncUserRoles(application.roleManager),
      );
      logger.debug('Synced AD');
    });
    application.tasks.push(syncADGroups);
  }

  // REMOVE LATER
  const options: BaseControllerOptions = {
    specification: application.specification,
    roleManager: application.roleManager,
  };
  application.app.use('/v1/authentication', new AuthenticationSecureController(options, tokenHandler).getRouter());
  application.app.use('/v1/balances', new BalanceController(options).getRouter());
  application.app.use('/v1/banners', new BannerController(options).getRouter());
  application.app.use('/v1/users', new UserController(options, tokenHandler).getRouter());
  application.app.use('/v1/events', new EventController(options).getRouter());
  application.app.use('/v1/eventshifts', new EventShiftController(options).getRouter());
  application.app.use('/v1/vatgroups', new VatGroupController(options).getRouter());
  application.app.use('/v1/products', new ProductController(options).getRouter());
  application.app.use('/v1/productcategories', new ProductCategoryController(options).getRouter());
  application.app.use('/v1/pointsofsale', new PointOfSaleController(options).getRouter());
  application.app.use('/v1/transactions', new TransactionController(options).getRouter());
  application.app.use('/v1/borrelkaartgroups', new BorrelkaartGroupController(options).getRouter());
  application.app.use('/v1/transfers', new TransferController(options).getRouter());
  application.app.use('/v1/fines', new DebtorController(options).getRouter());
  application.app.use('/v1/stripe', new StripeController(options).getRouter());
  application.app.use('/v1/payoutrequests', new PayoutRequestController(options).getRouter());
  application.app.use('/v1/invoices', new InvoiceController(options).getRouter());
  application.app.use('/v1/containers', new ContainerController(options).getRouter());
  if (process.env.NODE_ENV === 'development') {
    application.app.use('/v1/files', new SimpleFileController(options).getRouter());
    application.app.use('/v1/test', new TestController(options).getRouter());
  }

  // Start express application.
  logger.info(`Server listening on port ${process.env.HTTP_PORT}.`);
  application.server = application.app.listen(process.env.HTTP_PORT);
  application.logger.info('Application started.');
  return application;
}

if (require.main === module) {
  // Only execute the application directly if this is the main execution file.
  config();
  createApp().catch((e) => {
    console.error(e);
    const logger = log4js.getLogger('index');
    logger.level = process.env.LOG_LEVEL;
    logger.fatal(e);
  });
}<|MERGE_RESOLUTION|>--- conflicted
+++ resolved
@@ -235,8 +235,6 @@
     }).catch((error => {
       logger.error('Could not sync balances.', error);
     }));
-<<<<<<< HEAD
-=======
   });
   const syncEventShiftAnswers = cron.schedule('39 2 * * *', () => {
     logger.debug('Syncing event shift answers.');
@@ -249,7 +247,6 @@
     EventService.sendEventPlanningReminders()
       .then(() => logger.debug('Sent event planning reminder emails.'))
       .catch((error) => logger.error('Could not send event planning reminder emails.', error));
->>>>>>> ccaf01a8
   });
 
   application.tasks = [syncBalances, syncEventShiftAnswers, sendEventPlanningReminders];
