--- conflicted
+++ resolved
@@ -41,18 +41,9 @@
 import ProductController from './controller/product-controller';
 import TransactionController from './controller/transaction-controller';
 import BorrelkaartGroupController from './controller/borrelkaart-group-controller';
-<<<<<<< HEAD
 import BalanceService from './service/balance-service';
-import { defineTransactions } from '../test/seed';
-import PointOfSaleRevision from './entity/point-of-sale/point-of-sale-revision';
-import User from './entity/user/user';
-import Transaction from './entity/transactions/transaction';
-import PointOfSale from './entity/point-of-sale/point-of-sale';
-import TransactionService from './service/transaction-service';
 import BalanceController from './controller/balance-controller';
-=======
 import RbacController from './controller/rbac-controller';
->>>>>>> c074ca56
 
 export class Application {
   app: express.Express;
@@ -164,7 +155,6 @@
   // Setup token handler and authentication controller.
   await setupAuthentication(application);
 
-<<<<<<< HEAD
   // Setup GEWIS-specific module.
   const gewis = new Gewis(application.roleManager);
   await gewis.registerRoles();
@@ -177,8 +167,6 @@
   });
   application.tasks = [cronTask];
 
-=======
->>>>>>> c074ca56
   // REMOVE LATER
   const options: BaseControllerOptions = {
     specification: application.specification,
