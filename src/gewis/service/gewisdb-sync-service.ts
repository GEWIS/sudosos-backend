/**
 *  SudoSOS back-end API service.
 *  Copyright (C) 2024  Study association GEWIS
 *
 *  This program is free software: you can redistribute it and/or modify
 *  it under the terms of the GNU Affero General Public License as published
 *  by the Free Software Foundation, either version 3 of the License, or
 *  (at your option) any later version.
 *
 *  This program is distributed in the hope that it will be useful,
 *  but WITHOUT ANY WARRANTY; without even the implied warranty of
 *  MERCHANTABILITY or FITNESS FOR A PARTICULAR PURPOSE.  See the
 *  GNU Affero General Public License for more details.
 *
 *  You should have received a copy of the GNU Affero General Public License
 *  along with this program.  If not, see <https://www.gnu.org/licenses/>.
 *
 *  @license
 */

/**
 * This is the module page of the gewis-db-sync-service.
 *
 * @module GEWIS/gewis-db-sync-service
 */

import { UserSyncService } from '../../service/sync/user/user-sync-service';
import User, { UserType } from '../../entity/user/user';
<<<<<<< HEAD
import log4js, { Logger } from 'log4js';
import GewisUser from '../entity/gewis-user';
=======
import log4js, { getLogger, Logger } from 'log4js';
import MemberUser from '../../entity/user/member-user';
>>>>>>> b715be61
import { webResponseToUpdate } from '../helpers/gewis-helper';
import BalanceService from '../../service/balance-service';
import UserService from '../../service/user-service';
import DineroTransformer from '../../entity/transformer/dinero-transformer';
import { BasicApi, Configuration, MembersApi } from 'gewisdb-ts-client';
import ServerSettingsStore from '../../server-settings/server-settings-store';
import { ISettings } from '../../entity/server-setting';
import { EntityManager } from 'typeorm';
import Notifier, { MembershipExpiryNotificationOptions } from '../../notifications';
import { NotificationTypes } from '../../notifications/notification-types';
import { NotificationChannels } from '../../entity/notifications/user-notification-preference';


export default class GewisDBSyncService extends UserSyncService {

  targets = [UserType.MEMBER];
  
  private api: MembersApi;

  private pinger: BasicApi;

  private logger: Logger = log4js.getLogger('GewisDBSyncService');

  constructor(gewisdbApiKey?: string, gewisdbApiUrl?: string, manager?: EntityManager) {
    super(manager);
    const basePath = gewisdbApiUrl ?? process.env.GEWISDB_API_URL;
    const token = gewisdbApiKey ?? process.env.GEWISDB_API_KEY;
    this.api = new MembersApi(new Configuration({ basePath, accessToken: () => token }));
    this.pinger = new BasicApi(new Configuration({ basePath, accessToken: () => token }));
    this.logger.level = process.env.LOG_LEVEL;
  }

  async guard(entity: User): Promise<boolean> {
    if (!await super.guard(entity)) return false;
    
    const memberUser = await this.manager.findOne(MemberUser, { where: { user: { id: entity.id } }, relations: ['user'] });
    return !!memberUser;
  }

  async pre(): Promise<void> {
    const ping = await this.pinger.healthGet().then(health => health.data);
    const ready = ping.sync_paused === false && ping.healthy === true;
    if (!ready) {
      throw new Error('GEWISDB is not ready for syncing');
    }
  }

  async sync(entity: User, isDryRun: boolean = false): Promise<boolean> {
    const memberUser = await this.manager.findOne(MemberUser, { where: { user: { id: entity.id } }, relations: ['user'] });
    if (!memberUser) {
      throw new Error('Member User not found.');
    }

    const dbMember = await this.api.membersLidnrGet(memberUser.memberId).then(member => member.data.data);
    if (!dbMember) return false;

    const expirationDate = new Date(dbMember.expiration);
    const expired = new Date() > expirationDate;

    if (expired) {
      this.logger.log(`User ${memberUser.memberId} has expired.`);
      return false;
    }

    if (dbMember.deleted) {
      this.logger.log(`User ${memberUser.memberId} is deleted.`);
      return false;
    }

    const update = webResponseToUpdate(dbMember);
    if (GewisDBSyncService.isUpdateNeeded(memberUser, update)) {
      this.logger.log(`Updating user m${memberUser.memberId} (id ${memberUser.userId}) with `, update);
      const user = memberUser.user;
      user.firstName = update.firstName;
      user.lastName = update.lastName;
      user.email = update.email;
      user.ofAge = update.ofAge;
      user.active = true;
      
      if (!isDryRun) {
        await this.manager.save(user);
      }
      return true;
    }
    return true;
  }

  private static async getAllowDelete(): Promise<boolean> {
    return ServerSettingsStore.getInstance().getSetting('allowGewisSyncDelete') as ISettings['allowGewisSyncDelete'];
  }

  async down(entity: User, isDryRun: boolean = false): Promise<void> {
    const memberUser = await this.manager.findOne(MemberUser, { where: { user: { id: entity.id } } });
    if (!memberUser) return;
    
    // We do not delete the MemberUser, for if we ever want to undo deletions and keep the link to the m-number.
    // await this.manager.delete(MemberUser, memberUser);

    // Sync deleting a user is quite impactful, so we only do it if the setting is explicitly set.
    if (!await GewisDBSyncService.getAllowDelete()) return;

    const currentBalance = await new BalanceService().getBalance(entity.id);
    const shouldDelete = currentBalance.amount.amount === 0;

    try {
      this.logger.trace(`Down user ${entity.id}, with balance ${currentBalance.amount.amount} (should delete: ${shouldDelete})`);
      
      if (!isDryRun) {
        const oldActive = entity.active;
        const u = await UserService.closeUser(entity.id, shouldDelete);

        // If the user was active, and is now inactive, we send a notification
        const isFallingEdge = oldActive !== u.active && u.active === false;

        // Send notification to user
        if (!shouldDelete && isFallingEdge) {
          this.logger.trace(`User ${u.id} closed`);
          await Notifier.getInstance().notify({
            type: NotificationTypes.InactiveAdministrativeCostNotification,
            userId: entity.id,
            params: new MembershipExpiryNotificationOptions(
              DineroTransformer.Instance.from(currentBalance.amount.amount),
            ),
            overrideChannel: NotificationChannels.EMAIL,
          });
        }
      }
    } catch (e) {
      this.logger.error(`Down user ${entity.id} failed with error ${e}`);
    }
  }

  fetch(): Promise<void> {
    // We do not fetch anything.
    return Promise.resolve(undefined);
  }

  static isUpdateNeeded(memberUser: MemberUser, update: any): boolean {
    return memberUser.user.firstName !== update.firstName ||
        memberUser.user.lastName !== update.lastName ||
        memberUser.user.ofAge !== update.ofAge ||
        memberUser.user.email !== update.email ||
        !memberUser.user.active;
  }
}<|MERGE_RESOLUTION|>--- conflicted
+++ resolved
@@ -26,13 +26,8 @@
 
 import { UserSyncService } from '../../service/sync/user/user-sync-service';
 import User, { UserType } from '../../entity/user/user';
-<<<<<<< HEAD
-import log4js, { Logger } from 'log4js';
-import GewisUser from '../entity/gewis-user';
-=======
 import log4js, { getLogger, Logger } from 'log4js';
 import MemberUser from '../../entity/user/member-user';
->>>>>>> b715be61
 import { webResponseToUpdate } from '../helpers/gewis-helper';
 import BalanceService from '../../service/balance-service';
 import UserService from '../../service/user-service';
