/**
 *  SudoSOS back-end API service.
 *  Copyright (C) 2020  Study association GEWIS
 *
 *  This program is free software: you can redistribute it and/or modify
 *  it under the terms of the GNU Affero General Public License as published
 *  by the Free Software Foundation, either version 3 of the License, or
 *  (at your option) any later version.
 *
 *  This program is distributed in the hope that it will be useful,
 *  but WITHOUT ANY WARRANTY; without even the implied warranty of
 *  MERCHANTABILITY or FITNESS FOR A PARTICULAR PURPOSE.  See the
 *  GNU Affero General Public License for more details.
 *
 *  You should have received a copy of the GNU Affero General Public License
 *  along with this program.  If not, see <https://www.gnu.org/licenses/>.
 */
import { Request, Response } from 'express';
import * as jwt from 'jsonwebtoken';
import log4js, { Logger } from 'log4js';
import * as util from 'util';
import BaseController, { BaseControllerOptions } from '../../controller/base-controller';
import Policy from '../../controller/policy';
import TokenHandler from '../../authentication/token-handler';
import GewisUser from '../../entity/user/gewis-user';
import GewiswebToken from '../gewisweb-token';
import GewiswebAuthenticationRequest from './request/gewisweb-authentication-request';
import AuthenticationService, { AuthenticationContext } from '../../service/authentication-service';
import PinAuthenticator from '../../entity/authenticator/pin-authenticator';
import GEWISAuthenticationPinRequest from './request/gewis-authentication-pin-request';
import AuthenticationLDAPRequest from '../../controller/request/authentication-ldap-request';
import AuthenticationController from '../../controller/authentication-controller';
import Gewis from '../gewis';
import User, { UserType } from '../../entity/user/user';
import wrapInManager from '../../helpers/database';
import UserService from '../../service/user-service';
import UpdateUserRequest from '../../controller/request/update-user-request';

/**
  * The GEWIS authentication controller is responsible for:
  * - Verifying user authentications.
  * - Handing out json web tokens.
  */
export default class GewisAuthenticationController extends BaseController {
  /**
    * Reference to the logger instance.
    */
  private logger: Logger = log4js.getLogger('GewisAuthenticationController');

  /**
    * Reference to the token handler of the application.
    */
  private tokenHandler: TokenHandler;

  /**
   * The secret key shared with gewisweb for JWT HMAC verification.
   */
  private gewiswebSecret: string;

  /**
    * Creates a new authentication controller instance.
    * @param options - The options passed to the base controller.
    * @param tokenHandler - The token handler for creating signed tokens.
    * @param gewiswebSecret - The shared JWT secret with gewisweb.
    */
  public constructor(
    options: BaseControllerOptions,
    tokenHandler: TokenHandler,
    gewiswebSecret: string,
  ) {
    super(options);
    this.logger.level = process.env.LOG_LEVEL;
    this.tokenHandler = tokenHandler;
    this.gewiswebSecret = gewiswebSecret;
  }

  /**
    * @inheritdoc
    */
  public getPolicy(): Policy {
    return {
      '/gewisweb': {
        POST: {
          body: { modelName: 'GewiswebAuthenticationRequest' },
          policy: async () => true,
          handler: this.gewiswebLogin.bind(this),
        },
      },
      '/GEWIS/pin': {
        POST: {
          body: { modelName: 'GEWISAuthenticationPinRequest' },
          policy: async () => true,
          handler: this.gewisPINLogin.bind(this),
        },
      },
      '/GEWIS/LDAP': {
        POST: {
          body: { modelName: 'AuthenticationLDAPRequest' },
          policy: async () => true,
          handler: this.ldapLogin.bind(this),
        },
      },
    };
  }

  /**
    * GEWIS login verification based on gewisweb JWT tokens.
    * This method verifies the validity of the gewisweb JWT token, and returns a SudoSOS
    * token if the GEWIS token is valid.
    * @route POST /authentication/gewisweb
    * @group authenticate - Operations of authentication controller
    * @param {GewiswebAuthenticationRequest.model} req.body.required - The mock login.
    * @returns {AuthenticationResponse.model} 200 - The created json web token.
    * @returns {MessageResponse.model} 403 - The created json web token.
    * @returns {string} 400 - Validation error.
    */
  public async gewiswebLogin(req: Request, res: Response): Promise<void> {
    const body = req.body as GewiswebAuthenticationRequest;

    try {
      let gewisweb: GewiswebToken;
      try {
        gewisweb = await util.promisify(jwt.verify)
          .bind(null, body.token, this.gewiswebSecret, {
            algorithms: ['HS512'],
            complete: false,
          })();
      } catch (error) {
        console.error(error);
        // Invalid token supplied.
        res.status(403).json({
          message: 'Invalid JWT signature',
        });
        return;
      }
      this.logger.trace('Gewisweb authentication for user with membership id', gewisweb.lidnr);

      let gewisUser = await GewisUser.findOne({
        where: { gewisId: gewisweb.lidnr },
        relations: ['user'],
      });
      if (!gewisUser) {
        // If
        gewisUser = await wrapInManager<GewisUser>(Gewis.createUserFromWeb)(gewisweb);
      } else {
        //
        const update: UpdateUserRequest = {
          firstName: gewisweb.given_name,
          lastName: gewisweb.family_name,
          email: gewisweb.email,
          ofAge: gewisweb.is_18_plus,
        };
        await UserService.updateUser(gewisUser.user.id, update);
      }

<<<<<<< HEAD
      const roles = await this.roleManager.getRoles(gewisUser.user);

      const contents: JsonWebToken = {
        user: gewisUser.user,
        roles,
        lesser: false,
      };
      const token = await this.tokenHandler.signToken(contents, body.nonce);
      const response = AuthenticationService.asAuthenticationResponse(gewisUser.user, roles, token);
=======
      const contents = await AuthenticationService
        .makeJsonWebToken({ roleManager: this.roleManager, tokenHandler: this.tokenHandler },
          user.user, false);
      const token = await this.tokenHandler.signToken(contents, body.nonce);
      const response = AuthenticationService
        .asAuthenticationResponse(contents.user, contents.roles, contents.organs, token);
>>>>>>> b8dc7c64
      res.json(response);
    } catch (error) {
      this.logger.error('Could not create token:', error);
      res.status(500).json('Internal server error.');
    }
  }

  /**
   * LDAP login and hand out token
   *    If user has never signed in before this also creates an GEWIS account.
   * @route POST /authentication/GEWIS/LDAP
   * @group authenticate - Operations of authentication controller
   * @param {AuthenticationLDAPRequest.model} req.body.required - The LDAP login.
   * @returns {AuthenticationResponse.model} 200 - The created json web token.
   * @returns {string} 400 - Validation error.
   * @returns {string} 403 - Authentication error.
   */
  public async ldapLogin(req: Request, res: Response): Promise<void> {
    const body = req.body as AuthenticationLDAPRequest;
    this.logger.trace('GEWIS LDAP authentication for user', body.accountName);

    try {
      await AuthenticationController.LDAPLogin(this.roleManager, this.tokenHandler,
        wrapInManager<User>(Gewis.findOrCreateGEWISUserAndBind))(req, res);
    } catch (error) {
      this.logger.error('Could not authenticate using LDAP:', error);
      res.status(500).json('Internal server error.');
    }
  }

  /**
   * PIN login and hand out token.
   * @route POST /authentication/GEWIS/pin
   * @group authenticate - Operations of authentication controller
   * @param {GEWISAuthenticationPinRequest.model} req.body.required - The PIN login.
   * @returns {AuthenticationResponse.model} 200 - The created json web token.
   * @returns {string} 400 - Validation error.
   * @returns {string} 403 - Authentication error.
   */
  public async gewisPINLogin(req: Request, res: Response): Promise<void> {
    const { pin, gewisId } = req.body as GEWISAuthenticationPinRequest;
    this.logger.trace('GEWIS PIN authentication for user', gewisId);

    try {
      const gewisUser = await GewisUser.findOne({
        where: { gewisId },
        relations: ['user'],
      });

      if (!gewisUser) {
        res.status(403).json({
          message: `User ${gewisId} not registered`,
        });
        return;
      }

      const pinAuthenticator = await PinAuthenticator.findOne({ where: { user: gewisUser.user }, relations: ['user'] });
      const context: AuthenticationContext = {
        roleManager: this.roleManager,
        tokenHandler: this.tokenHandler,
      };

      const result = await AuthenticationService.PINAuthentication(pin.toString(),
        pinAuthenticator, context);

      if (!result) {
        res.status(403).json({
          message: 'Invalid credentials.',
        });
      }

      res.json(result);
    } catch (error) {
      this.logger.error('Could not create token:', error);
      res.status(500).json('Internal server error.');
    }
  }
}<|MERGE_RESOLUTION|>--- conflicted
+++ resolved
@@ -21,6 +21,7 @@
 import * as util from 'util';
 import BaseController, { BaseControllerOptions } from '../../controller/base-controller';
 import Policy from '../../controller/policy';
+import JsonWebToken from '../../authentication/json-web-token';
 import TokenHandler from '../../authentication/token-handler';
 import GewisUser from '../../entity/user/gewis-user';
 import GewiswebToken from '../gewisweb-token';
@@ -153,24 +154,12 @@
         await UserService.updateUser(gewisUser.user.id, update);
       }
 
-<<<<<<< HEAD
-      const roles = await this.roleManager.getRoles(gewisUser.user);
-
-      const contents: JsonWebToken = {
-        user: gewisUser.user,
-        roles,
-        lesser: false,
-      };
-      const token = await this.tokenHandler.signToken(contents, body.nonce);
-      const response = AuthenticationService.asAuthenticationResponse(gewisUser.user, roles, token);
-=======
       const contents = await AuthenticationService
         .makeJsonWebToken({ roleManager: this.roleManager, tokenHandler: this.tokenHandler },
           user.user, false);
       const token = await this.tokenHandler.signToken(contents, body.nonce);
       const response = AuthenticationService
         .asAuthenticationResponse(contents.user, contents.roles, contents.organs, token);
->>>>>>> b8dc7c64
       res.json(response);
     } catch (error) {
       this.logger.error('Could not create token:', error);
