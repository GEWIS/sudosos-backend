--- conflicted
+++ resolved
@@ -97,7 +97,6 @@
   await new BalanceService().updateBalances({});
   application.logger.info('Balances updated');
 
-<<<<<<< HEAD
   // Sync user notification preferences
   application.logger.info('Syncing user notification preferences...');
   await new UserNotificationPreferenceService().syncAllUserNotificationPreferences();
@@ -107,8 +106,6 @@
   Gewis.overwriteBindings();
   application.logger.info('GEWIS bindings injected');
 
-=======
->>>>>>> b715be61
   // Setup user synchronization services based on environment variables
   const syncServices: UserSyncService[] = [];
 
