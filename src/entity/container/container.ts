/**
 *  SudoSOS back-end API service.
 *  Copyright (C) 2020  Study association GEWIS
 *
 *  This program is free software: you can redistribute it and/or modify
 *  it under the terms of the GNU Affero General Public License as published
 *  by the Free Software Foundation, either version 3 of the License, or
 *  (at your option) any later version.
 *
 *  This program is distributed in the hope that it will be useful,
 *  but WITHOUT ANY WARRANTY; without even the implied warranty of
 *  MERCHANTABILITY or FITNESS FOR A PARTICULAR PURPOSE.  See the
 *  GNU Affero General Public License for more details.
 *
 *  You should have received a copy of the GNU Affero General Public License
 *  along with this program.  If not, see <https://www.gnu.org/licenses/>.
 */
import {
  Column,
  Entity,
  ManyToOne,
} from 'typeorm';
import BaseEntity from '../base-entity';
import User from '../user/user';

/**
 * @typedef {BaseEntity} Container
 * @property {integer} currentRevision - The current revision of the container. Can be null if no
 * revision exists.
 * @property {User.model} owner.required - The owner of the container.
 * @property {boolean} public - Whether the container can be added to pointOfSales by everyone.
 */
@Entity()
export default class Container extends BaseEntity {
  @Column({
    nullable: true,
  })
  public currentRevision: number;

  @ManyToOne(() => User, { nullable: false })
  public owner: User;

<<<<<<< HEAD
  public name: string;
=======
  @Column({
    default: false,
  })
  public public: boolean;
>>>>>>> b000d10b
}<|MERGE_RESOLUTION|>--- conflicted
+++ resolved
@@ -40,12 +40,8 @@
   @ManyToOne(() => User, { nullable: false })
   public owner: User;
 
-<<<<<<< HEAD
-  public name: string;
-=======
   @Column({
     default: false,
   })
   public public: boolean;
->>>>>>> b000d10b
 }