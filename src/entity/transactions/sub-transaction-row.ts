--- conflicted
+++ resolved
@@ -25,15 +25,9 @@
 
 /**
  * @typedef {SubTransactionRow} SubTransactionRow
-<<<<<<< HEAD
- * @property {Product.model} product.required - The product that has been bought
- * @property {integer} amount.required - The amount that has been bought
- * @property {SubTransaction} subTransaction
-=======
  * @property {Product.model} product.required - The product that has been bought.
  * @property {integer} amount.required - The amount that has been bought.
  * @property {SubTransaction.model} subTransaction - The subTransaction this row belongs to.
->>>>>>> b000d10b
  */
 @Entity()
 export default class SubTransactionRow extends BaseEntity {
