/**
 *  SudoSOS back-end API service.
 *  Copyright (C) 2020  Study association GEWIS
 *
 *  This program is free software: you can redistribute it and/or modify
 *  it under the terms of the GNU Affero General Public License as published
 *  by the Free Software Foundation, either version 3 of the License, or
 *  (at your option) any later version.
 *
 *  This program is distributed in the hope that it will be useful,
 *  but WITHOUT ANY WARRANTY; without even the implied warranty of
 *  MERCHANTABILITY or FITNESS FOR A PARTICULAR PURPOSE.  See the
 *  GNU Affero General Public License for more details.
 *
 *  You should have received a copy of the GNU Affero General Public License
 *  along with this program.  If not, see <https://www.gnu.org/licenses/>.
 */
import {
  Entity, ManyToOne, OneToMany,
} from 'typeorm';
// eslint-disable-next-line import/no-cycle
import SubTransaction from './sub-transaction';
import User from '../user/user';
import BaseEntity from '../base-entity';
import PointOfSaleRevision from '../point-of-sale/point-of-sale-revision';

/**
 * @typedef {Transaction} Transaction
 * @property {User.model} from.required - The account from which the transaction is subtracted.
<<<<<<< HEAD
 * @property {User.model} createdBy - The user that created the transaction, if not same as 'from'.
 * @property {Array.<SubTransaction>} subtransactions.required - The subtransactions belonging
 *    to this transaction.
 * @property {PointOfSaleRevision.model} pointOfSale.required - The point of sale
=======
 * @property {User.model} createdBy.required - The user that created the transaction.
 * @property {Array.<SubTransaction>} subTransactions.required - The subTransactions belonging
 * to this transaction.
 * @property {PointOfSaleRevision.model} pointOfSale.required - The pointOfSale from which the
 * products in the transaction are bought.
>>>>>>> e5ee3e19
 */
@Entity()
export default class Transaction extends BaseEntity {
  @ManyToOne(() => User, { nullable: false })
  public from: User;

  @ManyToOne(() => User, { nullable: false })
  public createdBy: User;

  @OneToMany(() => SubTransaction,
    (subTransaction) => subTransaction.transaction,
    { cascade: true })
  public subTransactions: SubTransaction[];

  @ManyToOne(() => PointOfSaleRevision)
  public pointOfSale: PointOfSaleRevision;
}<|MERGE_RESOLUTION|>--- conflicted
+++ resolved
@@ -27,18 +27,11 @@
 /**
  * @typedef {Transaction} Transaction
  * @property {User.model} from.required - The account from which the transaction is subtracted.
-<<<<<<< HEAD
- * @property {User.model} createdBy - The user that created the transaction, if not same as 'from'.
- * @property {Array.<SubTransaction>} subtransactions.required - The subtransactions belonging
- *    to this transaction.
- * @property {PointOfSaleRevision.model} pointOfSale.required - The point of sale
-=======
  * @property {User.model} createdBy.required - The user that created the transaction.
  * @property {Array.<SubTransaction>} subTransactions.required - The subTransactions belonging
  * to this transaction.
  * @property {PointOfSaleRevision.model} pointOfSale.required - The pointOfSale from which the
  * products in the transaction are bought.
->>>>>>> e5ee3e19
  */
 @Entity()
 export default class Transaction extends BaseEntity {
