/**
 *  SudoSOS back-end API service.
 *  Copyright (C) 2024  Study association GEWIS
 *
 *  This program is free software: you can redistribute it and/or modify
 *  it under the terms of the GNU Affero General Public License as published
 *  by the Free Software Foundation, either version 3 of the License, or
 *  (at your option) any later version.
 *
 *  This program is distributed in the hope that it will be useful,
 *  but WITHOUT ANY WARRANTY; without even the implied warranty of
 *  MERCHANTABILITY or FITNESS FOR A PARTICULAR PURPOSE.  See the
 *  GNU Affero General Public License for more details.
 *
 *  You should have received a copy of the GNU Affero General Public License
 *  along with this program.  If not, see <https://www.gnu.org/licenses/>.
 *
 *  @license
 */

/**
 * This is the module page of the database.
 *
 * @module internal/database
 */

import {
  DataSource,
} from 'typeorm';
import fs from 'fs';
import User from '../entity/user/user';
import Product from '../entity/product/product';
import SubTransaction from '../entity/transactions/sub-transaction';
import Transaction from '../entity/transactions/transaction';
import ProductCategory from '../entity/product/product-category';
import SubTransactionRow from '../entity/transactions/sub-transaction-row';
import PointOfSale from '../entity/point-of-sale/point-of-sale';
import Container from '../entity/container/container';
import VoucherGroup from '../entity/user/voucher-group';
import LocalUser from '../entity/user/local-user';
import GewisUser from '../gewis/entity/gewis-user';
import UserVoucherGroup from '../entity/user/user-voucher-group';
import EanAuthenticator from '../entity/authenticator/ean-authenticator';
import OrganMembership from '../entity/organ/organ-membership';
import NfcAuthenticator from '../entity/authenticator/nfc-authenticator';
import PinAuthenticator from '../entity/authenticator/pin-authenticator';
import Banner from '../entity/banner';
import Transfer from '../entity/transactions/transfer';
import ProductRevision from '../entity/product/product-revision';
import ContainerRevision from '../entity/container/container-revision';
import PointOfSaleRevision from '../entity/point-of-sale/point-of-sale-revision';
import ProductOrdering from '../entity/point-of-sale/product-ordering';
import Balance from '../entity/transactions/balance';
import InvoiceUser from '../entity/user/invoice-user';
import Invoice from '../entity/invoices/invoice';
import InvoiceStatus from '../entity/invoices/invoice-status';
import BaseFile from '../entity/file/base-file';
import ProductImage from '../entity/file/product-image';
import BannerImage from '../entity/file/banner-image';
import StripeDeposit from '../entity/stripe/stripe-deposit';
import StripePaymentIntentStatus from '../entity/stripe/stripe-payment-intent-status';
import PayoutRequest from '../entity/transactions/payout/payout-request';
import PayoutRequestStatus from '../entity/transactions/payout/payout-request-status';
import LDAPAuthenticator from '../entity/authenticator/ldap-authenticator';
import AssignedRole from '../entity/rbac/assigned-role';
import VatGroup from '../entity/vat-group';
import LocalAuthenticator from '../entity/authenticator/local-authenticator';
import ResetToken from '../entity/authenticator/reset-token';
import { DataSourceOptions } from 'typeorm/data-source/DataSourceOptions';
import KeyAuthenticator from '../entity/authenticator/key-authenticator';
import Fine from '../entity/fine/fine';
import FineHandoutEvent from '../entity/fine/fineHandoutEvent';
import UserFineGroup from '../entity/fine/userFineGroup';
import Event from '../entity/event/event';
import EventShiftAnswer from '../entity/event/event-shift-answer';
import EventShift from '../entity/event/event-shift';
import { TransactionSubscriber, TransferSubscriber } from '../subscriber';
import InvoicePdf from '../entity/file/invoice-pdf';
import dotenv from 'dotenv';
import PayoutRequestPdf from '../entity/file/payout-request-pdf';
import Role from '../entity/rbac/role';
import Permission from '../entity/rbac/permission';
import RoleUserType from '../entity/rbac/role-user-type';
import WriteOff from '../entity/transactions/write-off';
import ServerSetting from '../entity/server-setting';
import StripePaymentIntent from '../entity/stripe/stripe-payment-intent';
import SellerPayout from '../entity/transactions/payout/seller-payout';
import SellerPayoutPdf from '../entity/file/seller-payout-pdf';
import { InitialSQLMigration1743601882766 } from '../migrations/1743601882766-initial-database';
import WriteOffPdf from '../entity/file/write-off-pdf';
import QRAuthenticator from '../entity/authenticator/qr-authenticator';
import { QrAuthenticator1743601882766 } from '../migrations/1743601882766-qr-authenticator';
<<<<<<< HEAD
import {
  UserAdministrativeCost1760553313387,
} from '../migrations/1760553313387-user-administrative-cost';
import InactiveAdministrativeCost from '../entity/transactions/inactive-administrative-cost';
=======
import { MemberAuthenticator1761324427011 } from '../migrations/1761324427011-member-authenticator';
>>>>>>> 5e2d6da3

// We need to load the dotenv to prevent the env from being undefined.
dotenv.config();

if (process.env.NODE_ENV === 'test') {
  console.log('TYPEORM_CONNECTION:', process.env.TYPEORM_CONNECTION);
}

const options: DataSourceOptions = {
  host: process.env.TYPEORM_HOST,
  port: parseInt(process.env.TYPEORM_PORT || '3001'),
  database: process.env.TYPEORM_DATABASE,
  type: process.env.TYPEORM_CONNECTION as 'postgres' | 'mariadb' | 'mysql',
  username: process.env.TYPEORM_USERNAME,
  password: process.env.TYPEORM_PASSWORD,
  ...(process.env.TYPEORM_SSL_ENABLED === 'true' ? {
    ssl: {
      ca: fs.readFileSync(process.env.TYPEORM_SSL_CACERTS),
    },
  } : {}),
  synchronize: process.env.TYPEORM_SYNCHRONIZE === 'true',
  logging: process.env.TYPEORM_LOGGING === 'true',
  migrations: [
    InitialSQLMigration1743601882766,
    QrAuthenticator1743601882766,
<<<<<<< HEAD
    UserAdministrativeCost1760553313387,
=======
    MemberAuthenticator1761324427011,
>>>>>>> 5e2d6da3
  ],
  extra: {
    authPlugins: {
      mysql_clear_password: () => () => Buffer.from(`${process.env.TYPEORM_PASSWORD}\0`),
    },
  },
  poolSize: 4,
  entities: [
    ServerSetting,
    ProductCategory,
    VatGroup,
    Product,
    ProductRevision,
    Container,
    ContainerRevision,
    PointOfSale,
    PointOfSaleRevision,
    Transfer,
    InactiveAdministrativeCost,
    StripeDeposit,
    StripePaymentIntent,
    StripePaymentIntentStatus,
    PayoutRequest,
    PayoutRequestPdf,
    PayoutRequestStatus,
    SellerPayout,
    SellerPayoutPdf,
    Fine,
    FineHandoutEvent,
    UserFineGroup,
    Transaction,
    SubTransaction,
    SubTransactionRow,
    VoucherGroup,
    User,
    LocalUser,
    GewisUser,
    UserVoucherGroup,
    EanAuthenticator,
    OrganMembership,
    NfcAuthenticator,
    KeyAuthenticator,
    PinAuthenticator,
    LocalAuthenticator,
    LDAPAuthenticator,
    Banner,
    ProductOrdering,
    Balance,
    InvoiceUser,
    Invoice,
    InvoiceStatus,
    InvoicePdf,
    BaseFile,
    ProductImage,
    BannerImage,
    Role,
    RoleUserType,
    Permission,
    AssignedRole,
    ResetToken,
    Event,
    EventShift,
    EventShiftAnswer,
    WriteOff,
    WriteOffPdf,
    QRAuthenticator,
  ],
  subscribers: [
    TransactionSubscriber,
    TransferSubscriber,
  ],
};

export let AppDataSource = new DataSource(options);

const Database = {
  initialize: async () => {
    if (AppDataSource.isInitialized) return AppDataSource;
    return AppDataSource.initialize();
  },
};

export default Database;
<|MERGE_RESOLUTION|>--- conflicted
+++ resolved
@@ -90,14 +90,11 @@
 import WriteOffPdf from '../entity/file/write-off-pdf';
 import QRAuthenticator from '../entity/authenticator/qr-authenticator';
 import { QrAuthenticator1743601882766 } from '../migrations/1743601882766-qr-authenticator';
-<<<<<<< HEAD
 import {
   UserAdministrativeCost1760553313387,
 } from '../migrations/1760553313387-user-administrative-cost';
 import InactiveAdministrativeCost from '../entity/transactions/inactive-administrative-cost';
-=======
 import { MemberAuthenticator1761324427011 } from '../migrations/1761324427011-member-authenticator';
->>>>>>> 5e2d6da3
 
 // We need to load the dotenv to prevent the env from being undefined.
 dotenv.config();
@@ -123,11 +120,8 @@
   migrations: [
     InitialSQLMigration1743601882766,
     QrAuthenticator1743601882766,
-<<<<<<< HEAD
     UserAdministrativeCost1760553313387,
-=======
     MemberAuthenticator1761324427011,
->>>>>>> 5e2d6da3
   ],
   extra: {
     authPlugins: {
