--- conflicted
+++ resolved
@@ -45,14 +45,11 @@
 import UpdatedContainer from '../entity/container/updated-container';
 import UpdatedPointOfSale from '../entity/point-of-sale/updated-point-of-sale';
 import Balance from '../entity/transactions/balance';
-<<<<<<< HEAD
 import InvoiceUser from '../entity/user/invoice-user';
 import InvoiceEntry from '../entity/invoices/invoice-entry';
 import Invoice from '../entity/invoices/invoice';
 import InvoiceStatus, { InvoiceState } from '../entity/invoices/invoice-status';
-=======
 import BaseFile from '../entity/file/base-file';
->>>>>>> 2e5f3db1
 
 export default class Database {
   public static async initialize(): Promise<Connection> {
@@ -86,14 +83,11 @@
         Banner,
         ProductOrdering,
         Balance,
-<<<<<<< HEAD
         InvoiceUser,
         InvoiceEntry,
         Invoice,
         InvoiceStatus,
-=======
         BaseFile,
->>>>>>> 2e5f3db1
       ],
     };
     return createConnection(options);
