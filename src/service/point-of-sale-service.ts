/**
 *  SudoSOS back-end API service.
 *  Copyright (C) 2020  Study association GEWIS
 *
 *  This program is free software: you can redistribute it and/or modify
 *  it under the terms of the GNU Affero General Public License as published
 *  by the Free Software Foundation, either version 3 of the License, or
 *  (at your option) any later version.
 *
 *  This program is distributed in the hope that it will be useful,
 *  but WITHOUT ANY WARRANTY; without even the implied warranty of
 *  MERCHANTABILITY or FITNESS FOR A PARTICULAR PURPOSE.  See the
 *  GNU Affero General Public License for more details.
 *
 *  You should have received a copy of the GNU Affero General Public License
 *  along with this program.  If not, see <https://www.gnu.org/licenses/>.
 */
import { createQueryBuilder } from 'typeorm';
import { PointOfSaleResponse, UpdatedPointOfSaleResponse } from '../controller/response/point-of-sale-response';
import PointOfSale from '../entity/point-of-sale/point-of-sale';
import PointOfSaleRevision from '../entity/point-of-sale/point-of-sale-revision';
import QueryFilter, { FilterMapping } from '../helpers/query-filter';
import UpdatedPointOfSale from '../entity/point-of-sale/updated-point-of-sale';

/**
 * Define point of sale filtering parameters used to filter query results.
 */
export interface PointOfSaleParameters {
  /**
   * Filter based on point of sale id.
   */
  pointOfSaleId?: number;
  /**
   * Filter based on point of sale revision.
   */
  pointOfSaleRevision?: number;
  /**
   * Filter based on point of sale owner.
   */
  ownerId?: number;
  // TODO: implement filters on start and end date
  // /**
  //  * Filter based on point of sale start date.
  //  */
  // startDate?: Date;
  // /**
  //  * Filter based on point of sale end date.
  //  */
  // endDate?: Date;
  /**
   * Filter based on whether a point of sale uses authentication.
   */
  useAuthentication?: boolean;
}

export default class PointOfSaleService {
  /**
   * Helper function for the base mapping the raw getMany response point of sale.
   * @param rawPointOfSale - the raw response to parse.
   */
  private static asPointOfSaleResponse(rawPointOfSale: any): PointOfSaleResponse {
    return {
      id: rawPointOfSale.id,
      revision: rawPointOfSale.revision,
      name: rawPointOfSale.name,
      startDate: rawPointOfSale.startDate,
      endDate: rawPointOfSale.endDate,
      useAuthentication: rawPointOfSale.useAuthentication === 1,
      createdAt: rawPointOfSale.createdAt,
      updatedAt: rawPointOfSale.updatedAt,
      owner: {
        id: rawPointOfSale.owner_id,
        firstName: rawPointOfSale.owner_firstName,
        lastName: rawPointOfSale.owner_lastName,
      },
    };
  }

  /**
   * Query to return current point of sales.
   * @param params - Parameters to query the point of sales with.
   */
<<<<<<< HEAD
  public static async getPointOfSales(params: PointOfSaleParameters = {})
=======
  public static async getPointsOfSale(params: UpdatedPointOfSaleParameters = {})
>>>>>>> cf2b45af
    : Promise<PointOfSaleResponse[]> {
    const builder = createQueryBuilder()
      .from(PointOfSale, 'pos')
      .innerJoin(
        PointOfSaleRevision,
        'posrevision',
        'pos.id = posrevision.pointOfSale',
      )
      .innerJoin('pos.owner', 'owner')
      .select([
        'pos.id AS id',
        'pos.createdAt AS createdAt',
        'posrevision.revision AS revision',
        'posrevision.updatedAt AS updatedAt',
        'posrevision.name AS name',
        'posrevision.startDate AS startDate',
        'posrevision.endDate AS endDate',
        'posrevision.useAuthentication AS useAuthentication',
        'owner.id AS owner_id',
        'owner.firstName AS owner_firstName',
        'owner.lastName AS owner_lastName',
      ]);

    if (params.pointOfSaleRevision === undefined) builder.where('pos.currentRevision = posrevision.revision');

    const filterMapping: FilterMapping = {
      pointOfSaleId: 'pos.id',
      pointOfSaleRevision: 'posrevision.revision',
      startDate: 'posrevision.startDate',
      endDate: 'posrevision.endDate',
      useAuthentication: 'posrevision.useAuthentication',
      ownerId: 'owner.id',
    };

    QueryFilter.applyFilter(builder, filterMapping, params);

    const rawPointOfSales = await builder.getRawMany();

    return rawPointOfSales.map((rawPointOfSale) => this.asPointOfSaleResponse(rawPointOfSale));
  }

  /**
   * Query to return updated (pending) point of sales.
   * @param params - Parameters to query the point of sales with.
   */
  public static async getUpdatedPointOfSales(params: PointOfSaleParameters = {})
    : Promise<UpdatedPointOfSaleResponse[]> {
    const builder = createQueryBuilder()
      .from(PointOfSale, 'pos')
      .innerJoin(
        UpdatedPointOfSale,
        'updatedpos',
        'pos.id = updatedpos.pointOfSaleId',
      )
      .innerJoin('pos.owner', 'owner')
      .select([
        'pos.id AS id',
        'pos.createdAt AS createdAt',
        'updatedpos.updatedAt AS updatedAt',
        'updatedpos.name AS name',
        'updatedpos.startDate AS startDate',
        'updatedpos.endDate AS endDate',
        'updatedpos.useAuthentication AS useAuthentication',
        'owner.id AS owner_id',
        'owner.firstName AS owner_firstName',
        'owner.lastName AS owner_lastName',
      ]);

    const filterMapping: FilterMapping = {
      pointOfSaleId: 'pos.id',
      startDate: 'pos.startDate',
      endDate: 'pos.endDate',
      useAuthentication: 'pos.useAuthentication',
      ownerId: 'owner.id',
    };
    QueryFilter.applyFilter(builder, filterMapping, params);

    const rawPointOfSales = await builder.getRawMany();

    return rawPointOfSales.map(
      (rawPointOfSale) => this.asPointOfSaleResponse(rawPointOfSale) as UpdatedPointOfSaleResponse,
    );
  }
}<|MERGE_RESOLUTION|>--- conflicted
+++ resolved
@@ -80,11 +80,7 @@
    * Query to return current point of sales.
    * @param params - Parameters to query the point of sales with.
    */
-<<<<<<< HEAD
   public static async getPointOfSales(params: PointOfSaleParameters = {})
-=======
-  public static async getPointsOfSale(params: UpdatedPointOfSaleParameters = {})
->>>>>>> cf2b45af
     : Promise<PointOfSaleResponse[]> {
     const builder = createQueryBuilder()
       .from(PointOfSale, 'pos')
