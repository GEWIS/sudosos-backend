/**
 *  SudoSOS back-end API service.
 *  Copyright (C) 2020  Study association GEWIS
 *
 *  This program is free software: you can redistribute it and/or modify
 *  it under the terms of the GNU Affero General Public License as published
 *  by the Free Software Foundation, either version 3 of the License, or
 *  (at your option) any later version.
 *
 *  This program is distributed in the hope that it will be useful,
 *  but WITHOUT ANY WARRANTY; without even the implied warranty of
 *  MERCHANTABILITY or FITNESS FOR A PARTICULAR PURPOSE.  See the
 *  GNU Affero General Public License for more details.
 *
 *  You should have received a copy of the GNU Affero General Public License
 *  along with this program.  If not, see <https://www.gnu.org/licenses/>.
 */
import { FindManyOptions, ObjectLiteral } from 'typeorm';
import { RequestWithToken } from '../middleware/token-middleware';
import { asBoolean, asNumber, asUserType } from '../helpers/validators';
import { PaginationParameters } from '../helpers/pagination';
import { BaseUserResponse, PaginatedUserResponse, UserResponse } from '../controller/response/user-response';
import QueryFilter, { FilterMapping } from '../helpers/query-filter';
import User, { UserType } from '../entity/user/user';
import CreateUserRequest from '../controller/request/create-user-request';
import MemberAuthenticator from '../entity/authenticator/member-authenticator';
import UpdateUserRequest from '../controller/request/update-user-request';

/**
 * Parameters used to filter on Get Users functions.
 */
export interface UserFilterParameters {
  firstName?: string,
  lastName?: string,
  active?: boolean,
  ofAge?: boolean,
  id?: number,
  email?: string,
  deleted?: boolean,
  type?: UserType,
  organId?: number,
}

/**
 * Extracts UserFilterParameters from the RequestWithToken
 * @param req - Request to parse
 */
export function parseGetUsersFilters(req: RequestWithToken): UserFilterParameters {
  const filters: UserFilterParameters = {
    firstName: req.query.firstName as string,
    lastName: req.query.lastName as string,
    active: req.query.active ? asBoolean(req.query.active) : undefined,
    ofAge: req.query.active ? asBoolean(req.query.ofAge) : undefined,
    id: asNumber(req.query.id),
    organId: asNumber(req.query.organ),
    email: req.query.email as string,
    deleted: req.query.active ? asBoolean(req.query.deleted) : false,
    type: asUserType(req.query.type),
  };

  return filters;
}

/**
 * Parses a raw user DB object to BaseUserResponse
 * @param user - User to parse
 * @param timestamps - Boolean if createdAt and UpdatedAt should be included
 */
export function parseUserToBaseResponse(user: User, timestamps: boolean): BaseUserResponse {
  if (!user) return undefined;
  return {
    id: user.id,
    firstName: user.firstName,
    lastName: user.lastName,
    createdAt: timestamps ? user.createdAt.toISOString() : undefined,
    updatedAt: timestamps ? user.updatedAt.toISOString() : undefined,
  } as BaseUserResponse;
}

/**
 * Parses a raw User DB object to a UserResponse
 * @param user - User to parse
 * @param timestamps - Boolean if createdAt and UpdatedAt should be included
 */
export function parseUserToResponse(user: User, timestamps = false): UserResponse {
  if (!user) return undefined;
  return {
    ...parseUserToBaseResponse(user, timestamps),
    active: user.active,
    deleted: user.deleted,
    type: UserType[user.type],
  };
}

export default class UserService {
  /**
   * Function for getting al Users
   * @param filters - Query filters to apply
   * @param pagination - Pagination to adhere to
   */
  public static async getUsers(
    filters: UserFilterParameters = {}, pagination: PaginationParameters = {},
  ): Promise<PaginatedUserResponse> {
    const { take, skip } = pagination;

    const filterMapping: FilterMapping = {
      firstName: 'firstName',
      lastName: 'lastName',
      active: 'active',
      ofAge: 'ofAge',
      id: 'id',
      email: 'email',
      deleted: 'deleted',
      type: 'type',
    };

    const options: FindManyOptions = {
      where: QueryFilter.createFilterWhereClause(filterMapping, filters),
      skip,
    };

    if (filters.organId) {
      // This allows us to search for organ members
      // However it does remove the other filters
      const userIds = await MemberAuthenticator
        .find({ where: { authenticateAs: filters.organId }, relations: ['user'] });
      (options.where as ObjectLiteral) = userIds.map((auth) => ({ id: auth.user.id }));
    }

    const users = await User.find({ ...options, take });
    const count = await User.count(options);
    const records = users.map((u) => parseUserToResponse(u, true));

    return {
      _pagination: {
        take, skip, count,
      },
      records,
    };
  }

  /**
   * Function for getting a single user based on ID
   * @param id - ID of the user to return
   * @returns User if exists
   * @returns undefined if user does not exits
   */
  public static async getSingleUser(id: number) {
    const user = await this.getUsers({ id, deleted: false });
    if (!user.records[0]) {
      return undefined;
    }
    return user.records[0];
  }

  /**
   * Function for creating a user
   * @param createUserRequest - The user to create
   * @returns The created user
   */
  public static async createUser(createUserRequest: CreateUserRequest) {
    const user = await User.save(createUserRequest as User);
    return Promise.resolve(this.getSingleUser(user.id));
  }

  /**
<<<<<<< HEAD
   * Function that checks if the users have overlapping member authentications.
   * @param left - User to check
   * @param right - User to check
   */
  public static async areInSameOrgan(left: number, right: number) {
    const leftAuth = await MemberAuthenticator.find({ where: { user: left }, relations: ['authenticateAs'] });
    const rightAuth = await MemberAuthenticator.find({ where: { user: right }, relations: ['authenticateAs'] });

    const rightIds = leftAuth.map((u) => u.authenticateAs.id);
    const overlap = rightAuth.map((u) => u.authenticateAs.id)
      .filter((u) => rightIds.indexOf(u) !== -1);

    return overlap.length > 0;
=======
   * Updates the user object with the new properties.
   * @param userId - ID of the user to update.
   * @param updateUserRequest - The update object.
   */
  public static async updateUser(userId: number, updateUserRequest: UpdateUserRequest):
  Promise<UserResponse> {
    const user = await User.findOne(userId);
    if (!user) return undefined;
    Object.assign(user, updateUserRequest);
    await user.save();
    return this.getSingleUser(userId);
>>>>>>> 0549b2ca
  }
}<|MERGE_RESOLUTION|>--- conflicted
+++ resolved
@@ -164,7 +164,20 @@
   }
 
   /**
-<<<<<<< HEAD
+   * Updates the user object with the new properties.
+   * @param userId - ID of the user to update.
+   * @param updateUserRequest - The update object.
+   */
+  public static async updateUser(userId: number, updateUserRequest: UpdateUserRequest):
+  Promise<UserResponse> {
+    const user = await User.findOne(userId);
+    if (!user) return undefined;
+    Object.assign(user, updateUserRequest);
+    await user.save();
+    return this.getSingleUser(userId);
+  }
+
+  /**
    * Function that checks if the users have overlapping member authentications.
    * @param left - User to check
    * @param right - User to check
@@ -178,18 +191,5 @@
       .filter((u) => rightIds.indexOf(u) !== -1);
 
     return overlap.length > 0;
-=======
-   * Updates the user object with the new properties.
-   * @param userId - ID of the user to update.
-   * @param updateUserRequest - The update object.
-   */
-  public static async updateUser(userId: number, updateUserRequest: UpdateUserRequest):
-  Promise<UserResponse> {
-    const user = await User.findOne(userId);
-    if (!user) return undefined;
-    Object.assign(user, updateUserRequest);
-    await user.save();
-    return this.getSingleUser(userId);
->>>>>>> 0549b2ca
   }
 }