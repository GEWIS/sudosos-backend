--- conflicted
+++ resolved
@@ -154,21 +154,6 @@
   }
 
   /**
-<<<<<<< HEAD
-   * Function that checks if the users have overlapping member authentications.
-   * @param left - User to check
-   * @param right - User to check
-   */
-  public static async areInSameOrgan(left: number, right: number) {
-    const leftAuth = await MemberAuthenticator.find({ where: { user: left }, relations: ['authenticateAs'] });
-    const rightAuth = await MemberAuthenticator.find({ where: { user: right }, relations: ['authenticateAs'] });
-
-    const rightIds = leftAuth.map((u) => u.authenticateAs.id);
-    const overlap = rightAuth.map((u) => u.authenticateAs.id)
-      .filter((u) => rightIds.indexOf(u) !== -1);
-
-    return overlap.length > 0;
-=======
    * Combined query to return a users transfers and transactions from the database
    * @param user - The user of which to get.
    * @param paginationParameters - Pagination Parameters to adhere to.
@@ -209,6 +194,21 @@
       },
       records: mutationRecords,
     };
->>>>>>> f55a165f
+  }
+
+  /**
+   * Function that checks if the users have overlapping member authentications.
+   * @param left - User to check
+   * @param right - User to check
+   */
+  public static async areInSameOrgan(left: number, right: number) {
+    const leftAuth = await MemberAuthenticator.find({ where: { user: left }, relations: ['authenticateAs'] });
+    const rightAuth = await MemberAuthenticator.find({ where: { user: right }, relations: ['authenticateAs'] });
+
+    const rightIds = leftAuth.map((u) => u.authenticateAs.id);
+    const overlap = rightAuth.map((u) => u.authenticateAs.id)
+      .filter((u) => rightIds.indexOf(u) !== -1);
+
+    return overlap.length > 0;
   }
 }