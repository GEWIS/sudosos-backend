/**
 *  SudoSOS back-end API service.
 *  Copyright (C) 2020  Study association GEWIS
 *
 *  This program is free software: you can redistribute it and/or modify
 *  it under the terms of the GNU Affero General Public License as published
 *  by the Free Software Foundation, either version 3 of the License, or
 *  (at your option) any later version.
 *
 *  This program is distributed in the hope that it will be useful,
 *  but WITHOUT ANY WARRANTY; without even the implied warranty of
 *  MERCHANTABILITY or FITNESS FOR A PARTICULAR PURPOSE.  See the
 *  GNU Affero General Public License for more details.
 *
 *  You should have received a copy of the GNU Affero General Public License
 *  along with this program.  If not, see <https://www.gnu.org/licenses/>.
 */
import { RequestWithToken } from '../middleware/token-middleware';
import { asBoolean, asNumber, asUserType } from '../helpers/validators';
import { PaginationParameters } from '../helpers/pagination';
import { PaginatedUserResponse, UserResponse } from '../controller/response/user-response';
import QueryFilter, { FilterMapping } from '../helpers/query-filter';
import User, { LocalUserTypes, TermsOfServiceStatus, TOSRequired, UserType } from '../entity/user/user';
import CreateUserRequest from '../controller/request/create-user-request';
import MemberAuthenticator from '../entity/authenticator/member-authenticator';
import UpdateUserRequest from '../controller/request/update-user-request';
import TransactionService from './transaction-service';
import {
  FinancialMutationResponse,
  PaginatedFinancialMutationResponse,
} from '../controller/response/financial-mutation-response';
import TransferService from './transfer-service';
import Mailer from '../mailer';
import WelcomeToSudosos from '../mailer/templates/welcome-to-sudosos';
import { AcceptTosRequest } from '../controller/request/accept-tos-request';
import Bindings from '../helpers/bindings';
import AuthenticationService from './authentication-service';
import WelcomeWithReset from '../mailer/templates/welcome-with-reset';
import { Brackets } from 'typeorm';

/**
 * Parameters used to filter on Get Users functions.
 */
export interface UserFilterParameters {
  search?: string,
  active?: boolean,
  ofAge?: boolean,
  id?: number | number[],
  deleted?: boolean,
  type?: UserType,
  organId?: number,
}

/**
 * Extracts UserFilterParameters from the RequestWithToken
 * @param req - Request to parse
 */
export function parseGetUsersFilters(req: RequestWithToken): UserFilterParameters {
  return {
    search: req.query.search as string,
    active: req.query.active ? asBoolean(req.query.active) : undefined,
    ofAge: req.query.active ? asBoolean(req.query.ofAge) : undefined,
    id: asNumber(req.query.id),
    organId: asNumber(req.query.organ),
    deleted: req.query.active ? asBoolean(req.query.deleted) : false,
    type: asUserType(req.query.type),
  };
}

export default class UserService {
  /**
   * Function for getting al Users
   * @param filters - Query filters to apply
   * @param pagination - Pagination to adhere to
   */
  public static async getUsers(
    filters: UserFilterParameters = {}, pagination: PaginationParameters = {},
  ): Promise<PaginatedUserResponse> {
    const { take, skip } = pagination;

    const filterMapping: FilterMapping = {
      active: 'active',
      ofAge: 'ofAge',
      id: 'id',
      deleted: 'deleted',
      type: 'type',
    };

    const f = filters;
    if (filters.organId) {
      // This allows us to search for organ members
      const userIds = await MemberAuthenticator
        .find({ where: { authenticateAs: { id: filters.organId } }, relations: ['user'] });
      f.id = userIds.map((auth) => auth.user.id);
    }

    const builder = Bindings.Users.getBuilder();

    QueryFilter.applyFilter(builder, filterMapping, f);
<<<<<<< HEAD
    if (filters.search) {
      builder.andWhere('(user.firstName like :search OR user.lastName like :search OR user.email like :search)', {
        search: `%${filters.search}%`,
      });
    }
=======
    // Note this is only for MySQL
    if (filters.search) {
      const searchTerms = filters.search.split(' ', 2);

      if (searchTerms.length > 1) {
        let searchTerm1 = `%${searchTerms[0]}%`;
        let searchTerm2 = `%${searchTerms[1]}%`;

        builder.andWhere(new Brackets(qb => {
          qb.where('user.firstName LIKE :searchTerm1')
            .orWhere('user.lastName LIKE :searchTerm2')
            .orWhere('user.firstName LIKE :searchTerm2')
            .orWhere('user.lastName LIKE :searchTerm1')
            .orWhere('user.nickname LIKE :searchTerm2')
            .orWhere('user.nickname LIKE :searchTerm1');
        }), {
          searchTerm1: searchTerm1,
          searchTerm2: searchTerm2,
        });
      } else {
        let searchTerm = `%${filters.search}%`;

        builder.andWhere(new Brackets(qb => {
          qb.where('user.firstName LIKE :search')
            .orWhere('user.lastName LIKE :search')
            .orWhere('user.nickname LIKE :search')
            .orWhere('user.email LIKE :search');
        }), {
          search: searchTerm,
        });
      }
    }

>>>>>>> ccaf01a8
    const users = await builder.limit(take).offset(skip).getRawMany();
    const count = await builder.getCount();

    const records = users.map((u) => Bindings.Users.parseToResponse(u, true));

    return {
      _pagination: {
        take, skip, count,
      },
      records,
    };
  }

  /**
   * Function for getting a single user based on ID
   * @param id - ID of the user to return
   * @returns User if exists
   * @returns undefined if user does not exits
   */
  public static async getSingleUser(id: number) {
    const user = await this.getUsers({ id, deleted: false });
    if (!user.records[0]) {
      return undefined;
    }
    return user.records[0];
  }

  /**
   * Function for creating a user
   * @param createUserRequest - The user to create
   * @returns The created user
   */
  public static async createUser(createUserRequest: CreateUserRequest) {
    // Check if user needs to accept TOS.
    const acceptedToS = TOSRequired.includes(createUserRequest.type) ? TermsOfServiceStatus.NOT_ACCEPTED : TermsOfServiceStatus.NOT_REQUIRED;
    const user = await User.save({
      ...createUserRequest,
      lastName: createUserRequest.lastName || '',
      acceptedToS,
    } as User);

    // Local users will receive a reset link.
    if (LocalUserTypes.includes(user.type)) {
      const resetTokenInfo = await AuthenticationService.createResetToken(user);
      Mailer.getInstance().send(user, new WelcomeWithReset({ email: user.email, name: user.firstName, resetTokenInfo })).then().catch((e) => {
        throw e;
      });
    } else {
      Mailer.getInstance().send(user, new WelcomeToSudosos({ name: user.firstName })).then().catch((e) => {
        throw e;
      });
    }
    return Promise.resolve(this.getSingleUser(user.id));
  }

  /**
   * Updates the user object with the new properties.
   * @param userId - ID of the user to update.
   * @param updateUserRequest - The update object.
   */
  public static async updateUser(userId: number, updateUserRequest: UpdateUserRequest):
  Promise<UserResponse> {
    const user = await User.findOne({ where: { id: userId } });
    if (!user) return undefined;
    Object.assign(user, updateUserRequest);
    await user.save();
    return this.getSingleUser(userId);
  }

  /**
   * Accept the ToS for the user with the given ID.
   * @param userId - ID of the user to accept the ToS for.
   * @param params
   * @returns boolean - Whether the request has successfully been processed
   */
  public static async acceptToS(userId: number, params: AcceptTosRequest): Promise<boolean> {
    const user = await User.findOne({ where: { id: userId } });
    if (!user) return false;

    if (user.acceptedToS === TermsOfServiceStatus.ACCEPTED) return false;
    user.acceptedToS = TermsOfServiceStatus.ACCEPTED;
    user.extensiveDataProcessing = params.extensiveDataProcessing;
    await user.save();
    return true;
  }

  /**
   * Combined query to return a users transfers and transactions from the database
   * @param user - The user of which to get.
   * @param paginationParameters - Pagination Parameters to adhere to.
   */
  public static async getUserFinancialMutations(user: User,
    paginationParameters: PaginationParameters = {}): Promise<PaginatedFinancialMutationResponse> {
    // Since we are combining two different queries the pagination works a bit different.
    const take = (paginationParameters.skip ?? 0) + (paginationParameters.take ?? 0);
    const pagination: PaginationParameters = {
      take,
      skip: 0,
    };

    const transactions = await TransactionService.getTransactions({}, pagination, user);
    const transfers = await TransferService.getTransfers({}, pagination, user);
    const financialMutations: FinancialMutationResponse[] = [];

    transactions.records.forEach((mutation) => {
      financialMutations.push({ type: 'transaction', mutation });
    });

    transfers.records.forEach((mutation) => {
      financialMutations.push({ type: 'transfer', mutation });
    });

    // Sort based on descending creation date.
    financialMutations.sort((a, b) => (a.mutation.createdAt < b.mutation.createdAt ? 1 : -1));
    // Apply pagination
    const mutationRecords = financialMutations.slice(paginationParameters.skip,
      paginationParameters.skip + paginationParameters.take);

    return {
      _pagination: {
        take: paginationParameters.take ?? 0,
        skip: paginationParameters.skip ?? 0,
        // eslint-disable-next-line no-underscore-dangle
        count: transactions._pagination.count + transfers._pagination.count,
      },
      records: mutationRecords,
    };
  }

  /**
   * Function that checks if the users have overlapping member authentications.
   * @param left - User to check
   * @param right - User to check
   */
  public static async areInSameOrgan(left: number, right: number) {
    const leftAuth = await MemberAuthenticator.find({ where: { user: { id: left } }, relations: ['authenticateAs'] });
    const rightAuth = await MemberAuthenticator.find({ where: { user: { id: right } }, relations: ['authenticateAs'] });

    const rightIds = leftAuth.map((u) => u.authenticateAs.id);
    const overlap = rightAuth.map((u) => u.authenticateAs.id)
      .filter((u) => rightIds.indexOf(u) !== -1);

    return overlap.length > 0;
  }
}<|MERGE_RESOLUTION|>--- conflicted
+++ resolved
@@ -97,13 +97,6 @@
     const builder = Bindings.Users.getBuilder();
 
     QueryFilter.applyFilter(builder, filterMapping, f);
-<<<<<<< HEAD
-    if (filters.search) {
-      builder.andWhere('(user.firstName like :search OR user.lastName like :search OR user.email like :search)', {
-        search: `%${filters.search}%`,
-      });
-    }
-=======
     // Note this is only for MySQL
     if (filters.search) {
       const searchTerms = filters.search.split(' ', 2);
@@ -137,7 +130,6 @@
       }
     }
 
->>>>>>> ccaf01a8
     const users = await builder.limit(take).offset(skip).getRawMany();
     const count = await builder.getCount();
 
