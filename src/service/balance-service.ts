--- conflicted
+++ resolved
@@ -23,19 +23,13 @@
 import { Dinero } from 'dinero.js';
 import { OrderingDirection } from '../helpers/ordering';
 import { defaultPagination, PaginationParameters } from '../helpers/pagination';
-<<<<<<< HEAD
-=======
 import { UserType } from '../entity/user/user';
->>>>>>> ccaf01a8
 
 export enum BalanceOrderColumn {
   ID = 'id',
   AMOUNT = 'amount',
-<<<<<<< HEAD
-=======
   FINEAMOUNT = 'fine',
   FINESINCE = 'fineSince',
->>>>>>> ccaf01a8
 }
 
 export interface UpdateBalanceParameters {
@@ -46,13 +40,10 @@
   date?: Date;
   minBalance?: Dinero;
   maxBalance?: Dinero;
-<<<<<<< HEAD
-=======
   hasFine?: boolean;
   minFine?: Dinero;
   maxFine?: Dinero;
   userTypes?: UserType[];
->>>>>>> ccaf01a8
   orderBy?: BalanceOrderColumn;
   orderDirection?: OrderingDirection;
 }
@@ -180,24 +171,17 @@
    * @param date date at which the "balance snapshot" should be taken
    * @param minBalance return only balances which are at least this amount
    * @param maxBalance return only balances which are at most this amount
-<<<<<<< HEAD
-=======
    * @param hasFine return only balances which do (not) have a fine
    * @param minFine return only balances which have at least this fine
    * @param maxFine return only balances which have at most this fine
    * @param userTypes array of types of users
->>>>>>> ccaf01a8
    * @param orderDirection column to order result at
    * @param orderBy order direction
    * @param pagination pagination options
    * @returns the current balance of a user
    */
   public static async getBalances({
-<<<<<<< HEAD
-    ids, date, minBalance, maxBalance, orderDirection, orderBy,
-=======
     ids, date, minBalance, maxBalance, hasFine, minFine, maxFine, userTypes, orderDirection, orderBy,
->>>>>>> ccaf01a8
   }: GetBalanceParameters, pagination: PaginationParameters = {}): Promise<PaginatedBalanceResponse> {
     const connection = getConnection();
 
@@ -277,12 +261,6 @@
       parameters.push(...[d, d]);
     }
     query += ') AS b5 ON b5.userId=moneys2.id '
-<<<<<<< HEAD
-     + 'where 1 = 1 ';
-
-    if (minBalance !== undefined) query += `and moneys2.totalvalue + Coalesce(b5.amount, 0) >= ${minBalance.getAmount()} `;
-    if (maxBalance !== undefined) query += `and moneys2.totalvalue + Coalesce(b5.amount, 0) < ${maxBalance.getAmount()} `;
-=======
       + 'inner join user as u on u.id = moneys2.id '
       + 'left join ( '
         + 'select sum(fine.amount) as fine, max(user_fine_group.createdAt) as fineSince, user.id as id '
@@ -301,7 +279,6 @@
     if (minFine !== undefined) query += `and f.fine >= ${minFine.getAmount()} `;
     if (maxFine !== undefined) query += `and f.fine <= ${maxFine.getAmount()} `;
     if (userTypes !== undefined) query += `and u.type in (${userTypes.join(',')}) `;
->>>>>>> ccaf01a8
 
     if (orderBy !== undefined) query += `order by ${orderBy} ${orderDirection ?? ''} `;
 
