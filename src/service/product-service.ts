/**
 *  SudoSOS back-end API service.
 *  Copyright (C) 2020  Study association GEWIS
 *
 *  This program is free software: you can redistribute it and/or modify
 *  it under the terms of the GNU Affero General Public License as published
 *  by the Free Software Foundation, either version 3 of the License, or
 *  (at your option) any later version.
 *
 *  This program is distributed in the hope that it will be useful,
 *  but WITHOUT ANY WARRANTY; without even the implied warranty of
 *  MERCHANTABILITY or FITNESS FOR A PARTICULAR PURPOSE.  See the
 *  GNU Affero General Public License for more details.
 *
 *  You should have received a copy of the GNU Affero General Public License
 *  along with this program.  If not, see <https://www.gnu.org/licenses/>.
 */
import { createQueryBuilder, SelectQueryBuilder } from 'typeorm';
<<<<<<< HEAD
import { DineroObject } from 'dinero.js';
import { PaginatedProductResponse, ProductResponse } from '../controller/response/product-response';
=======
import {
  PaginatedProductResponse,
  ProductResponse,
  UpdatedProductResponse,
} from '../controller/response/product-response';
>>>>>>> 843933be
import Product from '../entity/product/product';
import ProductRevision from '../entity/product/product-revision';
import UpdatedProduct from '../entity/product/updated-product';
import DineroTransformer from '../entity/transformer/dinero-transformer';
import QueryFilter, { FilterMapping } from '../helpers/query-filter';
import ContainerRevision from '../entity/container/container-revision';
import Container from '../entity/container/container';
import UpdatedContainer from '../entity/container/updated-container';
import User from '../entity/user/user';
import CreateProductParams, { UpdateProductParams } from '../controller/request/product-request';
import PointOfSale from '../entity/point-of-sale/point-of-sale';
import PointOfSaleRevision from '../entity/point-of-sale/point-of-sale-revision';
import { PaginationParameters } from '../helpers/pagination';
import { RequestWithToken } from '../middleware/token-middleware';
import {
  asBoolean, asDate, asNumber,
} from '../helpers/validators';

/**
 * Define product filtering parameters used to filter query results.
 */
export interface ProductFilterParameters {
  /**
   * Filter based on product id.
   */
  productId?: number;
  /**
   * Filter based on product revision.
   */
  productRevision?: number;
  /**
   * Filter based on product owner.
   */
  ownerId?: number;
  /**
   * Filter based on container id.
   */
  containerId?: number;
  /**
   * Filter based on a specific container revision.
   */
  containerRevision?: number;
  /**
   * Filter based on if the updated container should be used.
   */
  updatedContainer?: boolean;
  /**
   * Filter based on point of sale id.
   */
  pointOfSaleId?: number;
  /**
   * Filter based on a specific point of sale revision.
   */
  pointOfSaleRevision?: number;
  /**
   * Filter based on if the updated point of sale should be used.
   */
  updatedPointOfSale?: boolean;
  /**
   * If the query should return updated products.
   */
  updatedProducts?: boolean;
  /**
   * Filter based on the product category id.
   */
  categoryId?: number;
  // /**
  //  * Filter based on the product category name.
  //  */
  // categoryName?: string;
  /**
   * Filter based on created at attribute.
   */
  createdAt?: Date;
  /**
   * Filter based on updated at attribute.
   */
  updatedAt?: Date;
  // /**
  //  * Filter based on product name.
  //  * TODO Maybe make this fuzzy? i.e, products like:
  //  */
  // productName?: string;
  /**
   * Filter based on product price.
   */
  priceInclVat?: number;
  /**
   * Filter based on alcohol percentage.
   */
  alcoholPercentage?: number;
}

export function parseGetProductFilters(req: RequestWithToken): ProductFilterParameters {
  if ((req.query.pointOfSaleRevision && !req.query.pointOfSaleId)
      || (req.query.containerRevision && !req.query.containerId)
      || (req.query.productRevision && !req.query.productId)) {
    throw new Error('Cannot filter on a revision, when there is no id given');
  }

  const filters: ProductFilterParameters = {
    productId: asNumber(req.query.productId),
    productRevision: asNumber(req.query.productRevision),
    ownerId: asNumber(req.query.fromId),
    containerId: asNumber(req.query.containerId),
    containerRevision: asNumber(req.query.containerRevision),
    updatedContainer: asBoolean(req.query.containerRevision),
    pointOfSaleId: asNumber(req.query.pointOfSaleId),
    pointOfSaleRevision: asNumber(req.query.pointOfSaleRevision),
    updatedProducts: asBoolean(req.query.updatedProducts),
    categoryId: asNumber(req.query.categoryId),
    // categoryName: asString(req.query.categoryName),
    createdAt: asDate(req.query.createdAt),
    updatedAt: asDate(req.query.updatedAt),
    // productName: asString(req.query.productName),
    priceInclVat: asNumber(req.query.priceInclVat),
    alcoholPercentage: asNumber(req.query.alcoholPercentage),
  };

  return filters;
}

/**
 * Wrapper for all Product related logic.
 */
export default class ProductService {
  /**
   * Helper function for the base mapping the raw getMany response product.
   * @param rawProduct - the raw response to parse.
   */
  public static asProductResponse(rawProduct: any): ProductResponse {
    const priceInclVat = DineroTransformer.Instance.from(rawProduct.priceInclVat).toObject();
    const vat = rawProduct.vat_percentage as number; // percentage
    const priceExclVat: DineroObject = {
      ...priceInclVat,
      amount: Math.round(priceInclVat.amount / (1 + (vat / 100))),
    };

    return {
      id: rawProduct.id,
      revision: rawProduct.revision,
      alcoholPercentage: rawProduct.alcoholpercentage,
      category: {
        id: rawProduct.category_id,
        name: rawProduct.category_name,
      },
      createdAt: rawProduct.createdAt,
      owner: {
        id: rawProduct.owner_id,
        firstName: rawProduct.owner_firstName,
        lastName: rawProduct.owner_lastName,
      },
      image: rawProduct.image,
      name: rawProduct.name,
      priceInclVat,
      priceExclVat,
      vat: {
        id: rawProduct.vat_id,
        percentage: rawProduct.vat_percentage,
      },
    };
  }

  static getRelevantBuilder(params: ProductFilterParameters = {}): () => SelectQueryBuilder<any> {
    if (params.updatedProducts) return this.getUpdatedProducts;
    return this.getCurrentProducts;
  }

  public static async getProducts(filters: ProductFilterParameters = {},
    pagination: PaginationParameters = {}): Promise<PaginatedProductResponse> {
    const { take, skip } = pagination;
    const builder: SelectQueryBuilder<any> = this.getRelevantBuilder(filters).bind(this)(filters);

    const filterMapping: FilterMapping = {
      productId: 'product.id',
      ownerId: 'owner.id',
      categoryId: 'category.id',
      categoryName: 'category.name',
      createdAt: 'product.createdAt',
      updatedAt: 'productrevision.updatedAt',
      productName: 'productrevision.name',
      priceInclVat: 'productrevision.priceInclVat',
      alcoholPercentage: 'productrevision.alcoholpercentage',
    };

    QueryFilter.applyFilter(builder, filterMapping, filters);

    const result = await Promise.all([
      builder.getCount(),
      builder.limit(take).offset(skip).getRawMany(),
    ]);

    const count = result[0];
    const records = result[1].map((rawProduct: any) => this.asProductResponse(rawProduct));

    return {
      _pagination: {
        take, skip, count,
      },
      records,
    };
  }

  /**
   * Filter the products on container ID.
   * @param builder - The query builder being used.
   * @param containerId - The ID of the container.
   * @param isUpdatedProduct - If we are getting updated products.
   * @param isUpdatedContainer - If the container is an updated container.
   * @param containerRevision - If we are getting a specific container revision.
   * @private
   */
  private static addContainerFilter(
    builder: SelectQueryBuilder<Product>,
    containerId?: number,
    isUpdatedProduct?: boolean,
    isUpdatedContainer?: boolean,
    containerRevision?: number,
  ): void {
    // Case distinction for the inner join condition.
    function condition() {
      if (isUpdatedProduct) return 'updatedproduct.product = containerproducts.productId';
      if (isUpdatedContainer) {
        return 'productrevision.product = containerproducts.productId';
      }
      return 'productrevision.product = containerproducts.productId AND productrevision.revision = containerproducts.productRevision';
    }

    // Case distinction for the inner join.
    function innerJoin() {
      if (isUpdatedContainer) return 'container.id = containeralias.containerId';
      if (containerRevision) {
        return `container.id = containeralias.containerId AND ${containerRevision} = containeralias.revision`;
      }
      return 'container.id = containeralias.containerId AND container.currentRevision = containeralias.revision';
    }

    // Filter on products in the container.
    builder
      .innerJoinAndSelect((qb) => {
        qb
          .from(Container, 'container')
          .innerJoinAndSelect(
            isUpdatedContainer ? UpdatedContainer : ContainerRevision,
            'containeralias',
            innerJoin(),
          )
          .innerJoinAndSelect('containeralias.products', 'product')
          .select(isUpdatedContainer
            ? ['productId']
            : ['product.productId AS productId', 'product.revision as productRevision']);
        if (containerId) qb.where('container.id = :id', { id: containerId });
        return qb;
      }, 'containerproducts', condition());
  }

  /**
   * Filter the products on point of sale ID.
   * @param builder - The query builder being used.
   * @param pointOfSaleId - The ID of the point of sale.
   * @param pointOfSaleRevision - The revision of the specific point of sale.
   * @private
   */
  private static addPOSFilter(builder: SelectQueryBuilder<any>,
    pointOfSaleId: number, pointOfSaleRevision?: number) {
    const revision = pointOfSaleRevision ?? 'pos.currentRevision';

    builder.innerJoinAndSelect((qb) => {
      const subquery = qb.subQuery()
        .select('products.productId, products.revision')
        .from(PointOfSale, 'pos')
        .innerJoinAndSelect(PointOfSaleRevision, 'posalias', `pos.id = posalias.pointOfSaleId AND pos.id = ${pointOfSaleId} AND posalias.revision = ${revision}`)
        .innerJoinAndSelect('posalias.containers', 'containers')
        .innerJoinAndSelect('containers.products', 'products')
        .groupBy('products.productId, products.revision');

      return subquery;
    }, 'posproducts', 'productrevision.product = posproducts.productId AND productrevision.revision = posproducts.revision');
  }

  /**
   * Query for getting all products following the ProductParameters.
   * @param params - The product query parameters.
   */
  public static getCurrentProducts(params: ProductFilterParameters = {})
    : SelectQueryBuilder<any> {
    function condition() {
      // No revision defaults to latest revision.
      const latest = params.productRevision ? params.productRevision : 'product.currentRevision';
      // If we are getting updatedContainers or products,
      // we only want the last revision, otherwise all revisions.
      // This is needed since containers or POS can contain older revisions,
      // Whilst updatedContainer contain the latest revisions.
      return (params.updatedContainer || (!params.containerId && !params.pointOfSaleId))
        ? `product.id = productrevision.product AND ${latest} = productrevision.revision`
        : 'product.id = productrevision.product';
    }

    const builder = createQueryBuilder()
      .from(Product, 'product')
      .innerJoinAndSelect(ProductRevision, 'productrevision', condition());

    if (params.containerId) {
      this.addContainerFilter(builder, params.containerId, false,
        params.updatedContainer, params.containerRevision);
    }

    if (params.pointOfSaleId) {
      this.addPOSFilter(builder, params.pointOfSaleId, params.pointOfSaleRevision);
    }

    builder
      .innerJoinAndSelect('product.owner', 'owner')
      .innerJoinAndSelect('productrevision.category', 'category')
      .innerJoinAndSelect('productrevision.vat', 'vatgroup')
      .leftJoinAndSelect('product.image', 'image')
      .select([
        'product.id AS id',
        'productrevision.revision as revision',
        'product.createdAt AS createdAt',
        'productrevision.updatedAt AS updatedAt',
        'productrevision.name AS name',
        'productrevision.priceInclVat AS priceInclVat',
        'vatgroup.id AS vat_id',
        'vatgroup.percentage AS vat_percentage',
        'owner.id AS owner_id',
        'owner.firstName AS owner_firstName',
        'owner.lastName AS owner_lastName',
        'category.id AS category_id',
        'category.name AS category_name',
        'productrevision.alcoholpercentage AS alcoholpercentage',
        'image.downloadName as image',
      ]);
    return builder;
  }

  /**
   * Query for getting all updated products following the ProductParameters.
   * @param params - The product query parameters.
   */
  public static getUpdatedProducts(params: ProductFilterParameters = {})
    : SelectQueryBuilder<any> {
    const builder = createQueryBuilder()
      .from(Product, 'product')
      .innerJoinAndSelect(
        UpdatedProduct,
        'updatedproduct',
        'product.id = updatedproduct.product',
      );

    if (params.containerId || params.pointOfSaleId) {
      this.addContainerFilter(builder, params.containerId, true, params.updatedContainer);
    }

    builder
      .innerJoinAndSelect('product.owner', 'owner')
      .innerJoinAndSelect('updatedproduct.category', 'category')
      .innerJoinAndSelect('updatedproduct.vat', 'vatgroup')
      .leftJoinAndSelect('product.image', 'image')
      .select([
        'product.id AS id',
        'product.createdAt AS createdAt',
        'updatedproduct.updatedAt AS updatedAt',
        'updatedproduct.name AS name',
        'updatedproduct.priceInclVat AS priceInclVat',
        'vatgroup.id AS vat_id',
        'vatgroup.percentage AS vat_percentage',
        'owner.id AS owner_id',
        'owner.firstName AS owner_firstName',
        'owner.lastName AS owner_lastName',
        'category.id AS category_id',
        'category.name AS category_name',
        'updatedproduct.alcoholpercentage AS alcoholpercentage',
        'image.downloadName as image',
      ]);

    return builder;
  }

  /**
   * Function that returns all the products based on parameters.
   * This is used for POS or containers which are not solely
   * the latest revision products.
   * @param params - The product parameters to adhere to.
   */
  public static async getAllProducts(params: ProductFilterParameters = {}) {
    // We get the products by first getting the updated products and then merge them with the
    // normal products.
    const updatedProducts: ProductResponse[] = (await this.getProducts(
      { ...params, updatedProducts: true },
    )).records;

    const updatedProductIds = updatedProducts.map((prod) => prod.id);

    // Get the remaining products.
    const products: ProductResponse[] = (await this.getProducts(params)).records;

    const filteredProducts = products.filter(
      (prod) => !updatedProductIds.includes(prod.id),
    );

    // Return the products.
    return filteredProducts.concat(updatedProducts);
  }

  /**
   * Creates a product update.
   * @param update - The product variables.
   */
  public static async updateProduct(update: UpdateProductParams)
    : Promise<ProductResponse> {
    // Get the base product.
    const base: Product = await Product.findOne(update.id);

    // return undefined if not found or request is invalid
    if (!base) {
      return undefined;
    }

    // Set base product, then the oldest settings and then the newest.
    const updatedProduct = Object.assign(new UpdatedProduct(), {
      product: base,
      ...update,
      priceInclVat: DineroTransformer.Instance.from(update.priceInclVat.amount),
    });

    // Save the product.
    await updatedProduct.save();

    // Pull the just created product from the database to fix the formatting.
    return (await this.getProducts({ updatedProducts: true, productId: update.id })).records[0];
  }

  /**
   * Creates a new product.
   *
   * The newly created product resides in the Product table and has no revision,
   * but it does have an updated product.
   * To confirm the product the updated product has to be confirmed and a revision will be created.
   *
   * @param product - The product to be created.
   */
  public static async createProduct(product: CreateProductParams)
    : Promise<UpdatedProductResponse> {
    const owner = await User.findOne(product.ownerId);

    if (!owner) return undefined;

    const base = Object.assign(new Product(), {
      owner,
    });

    // Save the product.
    await base.save();

    // Set base product, then the oldest settings and then the newest.
    const updatedProduct = Object.assign(new UpdatedProduct(), {
      product: await Product.findOne(base.id),
      ...product,
      // Price number into dinero.
      priceInclVat: DineroTransformer.Instance.from(product.priceInclVat.amount),
    });

    await updatedProduct.save();

    return (await this.getProducts({ updatedProducts: true, productId: base.id })).records[0];
  }

  /**
   * Confirms an product update and creates a product revision.
   * @param productId - The product update to confirm.
   */
  public static async approveProductUpdate(productId: number)
    : Promise<ProductResponse> {
    const base: Product = await Product.findOne(productId);
    const rawUpdateProduct = await UpdatedProduct.findOne(productId);

    // return undefined if not found or request is invalid
    if (!base || !rawUpdateProduct) {
      return undefined;
    }

    const update: ProductResponse = (await this.getProducts(
      { updatedProducts: true, productId },
    )).records[0];

    // Set base product, then the oldest settings and then the newest.
    const productRevision: ProductRevision = Object.assign(new ProductRevision(), {
      product: base,
      // Apply the update.
      ...update,
      // Increment revision.
      revision: base.currentRevision ? base.currentRevision + 1 : 1,
      // Fix dinero
      priceInclVat: DineroTransformer.Instance.from(update.priceInclVat.amount),
    });

    // First save the revision.
    await ProductRevision.save(productRevision);
    // Increment current revision.
    base.currentRevision = base.currentRevision ? base.currentRevision + 1 : 1;
    await base.save();

    // Remove update after revision is created.
    await UpdatedProduct.delete(productId);

    // Return the new product.
    return (await this.getProducts({ productId })).records[0];
  }
}<|MERGE_RESOLUTION|>--- conflicted
+++ resolved
@@ -16,16 +16,12 @@
  *  along with this program.  If not, see <https://www.gnu.org/licenses/>.
  */
 import { createQueryBuilder, SelectQueryBuilder } from 'typeorm';
-<<<<<<< HEAD
 import { DineroObject } from 'dinero.js';
-import { PaginatedProductResponse, ProductResponse } from '../controller/response/product-response';
-=======
 import {
   PaginatedProductResponse,
   ProductResponse,
   UpdatedProductResponse,
 } from '../controller/response/product-response';
->>>>>>> 843933be
 import Product from '../entity/product/product';
 import ProductRevision from '../entity/product/product-revision';
 import UpdatedProduct from '../entity/product/updated-product';
