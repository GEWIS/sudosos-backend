--- conflicted
+++ resolved
@@ -36,17 +36,11 @@
 import PointOfSaleRevision from '../entity/point-of-sale/point-of-sale-revision';
 import { PaginationParameters } from '../helpers/pagination';
 import { RequestWithToken } from '../middleware/token-middleware';
-<<<<<<< HEAD
-import {
-  asBoolean, asDate, asNumber,
-} from '../helpers/validators';
-import { BaseVatGroupResponse } from '../controller/response/vat-group-response';
-=======
 import { asBoolean, asDate, asNumber } from '../helpers/validators';
 // eslint-disable-next-line import/no-cycle
 import ContainerService from './container-service';
 import { UpdateContainerParams } from '../controller/request/container-request';
->>>>>>> 8af06f10
+import { BaseVatGroupResponse } from '../controller/response/vat-group-response';
 
 /**
  * Define product filtering parameters used to filter query results.
@@ -494,23 +488,14 @@
     // Save the product.
     await base.save();
 
-<<<<<<< HEAD
-    // Set base product, then the oldest settings and then the newest.
-    const updatedProduct = Object.assign(new UpdatedProduct(), {
-      product: await Product.findOne(base.id),
-      ...product,
-      // Price number into dinero.
-      priceInclVat: DineroTransformer.Instance.from(product.priceInclVat.amount),
-    });
-=======
     const update: UpdateProductParams = {
-      price: product.price,
+      priceInclVat: product.priceInclVat,
       category: product.category,
+      vat: product.vat,
       alcoholPercentage: product.alcoholPercentage,
       name: product.name,
       id: base.id,
     };
->>>>>>> 8af06f10
 
     let createdProduct: ProductResponse;
     if (approve) {
@@ -563,12 +548,13 @@
     }
 
     const updateRequest = {
-      price: {
-        amount: rawUpdateProduct.price.getAmount(),
-        currency: rawUpdateProduct.price.getCurrency(),
-        precision: rawUpdateProduct.price.getPrecision(),
+      priceInclVat: {
+        amount: rawUpdateProduct.priceInclVat.getAmount(),
+        currency: rawUpdateProduct.priceInclVat.getCurrency(),
+        precision: rawUpdateProduct.priceInclVat.getPrecision(),
       },
       category: rawUpdateProduct.category.id,
+      vat: rawUpdateProduct.vat.id,
       alcoholPercentage: rawUpdateProduct.alcoholPercentage,
       name: rawUpdateProduct.name,
     } as UpdateProductRequest;
