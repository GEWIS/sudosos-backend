--- conflicted
+++ resolved
@@ -183,10 +183,7 @@
       .innerJoinAndSelect(Product, 'baseproduct', 'products.productId = baseproduct.id')
       .innerJoinAndSelect('baseproduct.owner', 'owner')
       .innerJoinAndSelect('products.category', 'category')
-<<<<<<< HEAD
-=======
       .innerJoinAndSelect('baseproduct.image', 'image')
->>>>>>> 2561de97
       .select([
         'baseproduct.id AS id',
         'baseproduct.createdAt AS createdAt',
@@ -198,11 +195,7 @@
         'owner.lastName AS owner_lastName',
         'category.id AS category_id',
         'category.name AS category_name',
-<<<<<<< HEAD
-        'products.picture AS picture',
-=======
         'image.downloadName AS image',
->>>>>>> 2561de97
         'products.revision as revision',
         'products.alcoholpercentage AS alcoholpercentage',
       ]);
