--- conflicted
+++ resolved
@@ -21,12 +21,9 @@
 import ProductRevision from '../entity/product/product-revision';
 import UpdatedProduct from '../entity/product/updated-product';
 import DineroTransformer from '../entity/transformer/dinero-transformer';
-<<<<<<< HEAD
-import QueryFilter, { FilterOption, FilterOptions } from '../helpers/query-filter';
+import QueryFilter, { FilterMapping } from '../helpers/query-filter';
 import ContainerRevision from '../entity/container/container-revision';
 import Container from '../entity/container/container';
-=======
-import QueryFilter, { FilterMapping } from '../helpers/query-filter';
 
 /**
  * Define product filtering parameters used to filter query results.
@@ -41,7 +38,6 @@
    */
   ownerId?: number;
 }
->>>>>>> 563c240c
 
 /**
  * Wrapper for all Product related logic.
@@ -72,24 +68,8 @@
   }
 
   /**
-<<<<<<< HEAD
-   * Query for getting products.
-   * @param filterOptions - The filters to use
-   * <p>
-   *   Example FilterOptions:
-   *
-   *   Returns the products owned by Owner.id = 0
-   *   {variable: 'product.owner', argument: 0}
-   *
-   *   Returns the product with id 2
-   *   {variable: 'product.id', argument: 2},
-   *
-   *   Returns the products in Container.id = 3
-   *   {variable: 'containerId', argument: 3, meta: true}
-=======
    * Query for getting all products based on user.
    * @param params
->>>>>>> 563c240c
    */
   public static async getProducts(params?: ProductParameters)
     : Promise<ProductResponse[]> {
@@ -135,11 +115,6 @@
         'productrevision.picture AS picture',
         'productrevision.alcoholpercentage AS alcoholpercentage',
       ]);
-<<<<<<< HEAD
-
-    if (filterOptions) QueryFilter.applyFilter(builder, filterOptions);
-=======
->>>>>>> 563c240c
 
     const filterMapping: FilterMapping = {
       productId: 'product.id',
@@ -153,30 +128,11 @@
   }
 
   /**
-<<<<<<< HEAD
-   * Query for getting updated products.
-   * @param filterOptions - The filters to use
-   * <p>
-   *   Example FilterOptions:
-   *
-   *   Returns the products owned by Owner.id = 0
-   *   {variable: 'product.owner', argument: 0}
-   *
-   *   Returns the product with id 2
-   *   {variable: 'product.id', argument: 2},
-   *
-   *   Returns the products in Container.id = 3
-   *   {variable: 'containerId', argument: 3, meta: true}
-   */
-  public static async getUpdatedProducts(filterOptions?: FilterOptions):
-  Promise<ProductResponse[]> {
-=======
    * Query to return all updated products.
    * @param params
    */
   public static async getUpdatedProducts(params?: ProductParameters)
     : Promise<ProductResponse[]> {
->>>>>>> 563c240c
     const builder = createQueryBuilder()
       .from(Product, 'product')
       .innerJoinAndSelect(
