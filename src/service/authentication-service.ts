--- conflicted
+++ resolved
@@ -32,12 +32,9 @@
   bindUser, getLDAPConnection, getLDAPSettings, LDAPUser, userFromLDAP,
 } from '../helpers/ad';
 import { parseUserToResponse } from '../helpers/revision-to-response';
-<<<<<<< HEAD
+import HashBasedAuthenticationMethod from '../entity/authenticator/hash-based-authentication-method';
 import ChangedPin from '../mailer/templates/changed-pin';
 import Mailer from '../mailer';
-=======
-import HashBasedAuthenticationMethod from '../entity/authenticator/hash-based-authentication-method';
->>>>>>> c918fb40
 
 export interface AuthenticationContext {
   tokenHandler: TokenHandler,
@@ -162,14 +159,7 @@
     }
 
     // Save and return
-<<<<<<< HEAD
-    await PinAuthenticator.save(authenticator);
-
-    Mailer.getInstance().send(user, new ChangedPin({ name: user.firstName }));
-
-=======
     await Type.save(authenticator);
->>>>>>> c918fb40
     return authenticator;
   }
 
