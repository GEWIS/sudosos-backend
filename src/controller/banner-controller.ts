--- conflicted
+++ resolved
@@ -23,7 +23,6 @@
 import { RequestWithToken } from '../middleware/token-middleware';
 import Banner from '../entity/banner';
 import { addPaginationForFindOptions } from '../helpers/pagination';
-import AuthService from '../services/AuthService';
 import BannerService from '../services/BannerService';
 
 export default class BannerController extends BaseController {
@@ -45,47 +44,27 @@
     return {
       '/': {
         GET: {
-<<<<<<< HEAD
           policy: async (req) => this.roleManager.can(req.token.roles, 'get', 'all', 'Banner', ['*']),
-=======
-          policy: AuthService.isAdmin.bind(this),
->>>>>>> bd60b576
           handler: this.returnAllBanners.bind(this),
         },
         POST: {
           body: { modelName: 'BannerRequest' },
-<<<<<<< HEAD
           policy: async (req) => this.roleManager.can(req.token.roles, 'create', 'all', 'Banner', ['*']),
-=======
-          policy: AuthService.isAdmin.bind(this),
->>>>>>> bd60b576
           handler: this.createBanner.bind(this),
         },
       },
       '/:id(\\d+)': {
         GET: {
-<<<<<<< HEAD
           policy: async (req) => this.roleManager.can(req.token.roles, 'get', 'all', 'Banner', ['*']),
-=======
-          policy: AuthService.isAdmin.bind(this),
->>>>>>> bd60b576
           handler: this.returnSingleBanner.bind(this),
         },
         PATCH: {
           body: { modelName: 'BannerRequest' },
-<<<<<<< HEAD
           policy: async (req) => this.roleManager.can(req.token.roles, 'update', 'all', 'Banner', ['*']),
           handler: this.updateBanner.bind(this),
         },
         DELETE: {
           policy: async (req) => this.roleManager.can(req.token.roles, 'delete', 'all', 'Banner', ['*']),
-=======
-          policy: AuthService.isAdmin.bind(this),
-          handler: this.updateBanner.bind(this),
-        },
-        DELETE: {
-          policy: AuthService.isAdmin.bind(this),
->>>>>>> bd60b576
           handler: this.removeBanner.bind(this),
         },
       },
@@ -99,38 +78,6 @@
   }
 
   /**
-<<<<<<< HEAD
-   * Verifies whether the banner request translates to a valid banner object
-   * @param br
-   */
-  // eslint-disable-next-line class-methods-use-this
-  private verifyBanner(br: BannerRequest): boolean {
-    const sDate = Date.parse(br.startDate);
-    const eDate = Date.parse(br.endDate);
-
-    const valueCheck: boolean = br.name !== ''
-      && br.picture !== ''
-
-      // duration must be integer greater than 0
-      && br.duration > 0
-
-      && Number.isInteger(br.duration)
-      && br.active !== null
-      && !Number.isNaN(sDate)
-      && !Number.isNaN(eDate)
-
-      // end date cannot be in the past
-      && eDate > new Date().getTime()
-
-      // end date must be later than start date
-      && eDate > sDate;
-
-    return valueCheck;
-  }
-
-  /**
-=======
->>>>>>> bd60b576
    * Returns all existing banners
    * @route GET /banners
    * @group banners - Operations of banner controller
