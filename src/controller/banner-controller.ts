/**
 *  SudoSOS back-end API service.
 *  Copyright (C) 2020  Study association GEWIS
 *
 *  This program is free software: you can redistribute it and/or modify
 *  it under the terms of the GNU Affero General Public License as published
 *  by the Free Software Foundation, either version 3 of the License, or
 *  (at your option) any later version.
 *
 *  This program is distributed in the hope that it will be useful,
 *  but WITHOUT ANY WARRANTY; without even the implied warranty of
 *  MERCHANTABILITY or FITNESS FOR A PARTICULAR PURPOSE.  See the
 *  GNU Affero General Public License for more details.
 *
 *  You should have received a copy of the GNU Affero General Public License
 *  along with this program.  If not, see <https://www.gnu.org/licenses/>.
 */
import { Response } from 'express';
import log4js, { Logger } from 'log4js';
import { SwaggerSpecification } from 'swagger-model-validator';
import BaseController from './base-controller';
import Policy from './policy';
import BannerRequest from './request/banner-request';
import { RequestWithToken } from '../middleware/token-middleware';
import Banner from '../entity/banner';
import { addPaginationForFindOptions } from '../helpers/pagination';
import AuthService from '../services/AuthService';
import BannerService from '../services/BannerService';

export default class BannerController extends BaseController {
  private logger: Logger = log4js.getLogger('BannerController');

  public constructor(spec: SwaggerSpecification) {
    super(spec);
    this.logger.level = process.env.LOG_LEVEL;
  }

  /**
   * @inheritdoc
   */
  public getPolicy(): Policy {
    return {
      '/': {
        GET: {
          policy: AuthService.isAdmin.bind(this),
          handler: this.returnAllBanners.bind(this),
        },
        POST: {
          body: { modelName: 'BannerRequest' },
          policy: AuthService.isAdmin.bind(this),
          handler: this.createBanner.bind(this),
        },
      },
      '/:id(\\d+)': {
        GET: {
          policy: AuthService.isAdmin.bind(this),
          handler: this.returnSingleBanner.bind(this),
        },
        PATCH: {
          body: { modelName: 'BannerRequest' },
          policy: AuthService.isAdmin.bind(this),
          handler: this.updateBanner.bind(this),
        },
        DELETE: {
          policy: AuthService.isAdmin.bind(this),
          handler: this.removeBanner.bind(this),
        },
      },
      '/active': {
        GET: {
          policy: async () => true,
          handler: this.returnActiveBanners.bind(this),
        },
      },
    };
  }

  /**
<<<<<<< HEAD
   * Verifies whether the banner request translates to a valid banner object
   * @param br
   */
  // eslint-disable-next-line class-methods-use-this
  private verifyBanner(br: BannerRequest): boolean {
    const sDate = Date.parse(br.startDate);
    const eDate = Date.parse(br.endDate);

    const valueCheck: boolean = br.name !== ''
      && br.picture !== ''

      // duration must be integer greater than 0
      && br.duration > 0

      && Number.isInteger(br.duration)
      && br.active !== null
      && !Number.isNaN(sDate)
      && !Number.isNaN(eDate)

      // end date cannot be in the past
      && eDate > new Date().getTime()

      // end date must be later than start date
      && eDate > sDate;

    return valueCheck;
  }

  /**
   * Validates that the request is authorized by the policy.
   * @param req - The incoming request.
   */
  // eslint-disable-next-line class-methods-use-this
  private async isAdmin(req: RequestWithToken): Promise<boolean> {
    // TODO: check whether user is admin
    return req.token.user.type === UserType.LOCAL_ADMIN || false;
  }

  /**
=======
>>>>>>> 7d335b11
   * Returns all existing banners
   * @route GET /banners
   * @group banners - Operations of banner controller
   * @security JWT
   * @returns {Array<Banner>} 200 - All existing banners
   * @returns {string} 500 - Internal server error
   */
  public async returnAllBanners(req: RequestWithToken, res: Response): Promise<void> {
    const { body } = req;
    this.logger.trace('Get all banners', body, 'by user', req.token.user);

    // handle request
    try {
      const banners = await Banner.find({ ...addPaginationForFindOptions(req) });
      res.json(banners);
    } catch (error) {
      this.logger.error('Could not return all banners:', error);
      res.status(500).json('Internal server error.');
    }
  }

  /**
   * Creates a new banner
   * @route POST /banners
   * @group banners - Operations of banner controller
   * @param {BannerRequest.model} banner.body.required - The banner which should be created
   * @security JWT
   * @returns {Banner.model} 200 - The created banner entity
   * @returns {string} 400 - Validation error
   * @returns {string} 500 - Internal server error
   */
  public async createBanner(req: RequestWithToken, res: Response): Promise<void> {
    const body = req.body as BannerRequest;
    this.logger.trace('Create banner', body, 'by user', req.token.user);

    // Get banner from request.
    const banner: Banner = {
      ...body,
      startDate: new Date(body.startDate),
      endDate: new Date(body.endDate),
    } as Banner;

    // handle request
    try {
      if (BannerService.verifyBanner(body)) {
        await Banner.save(banner);
        res.json(banner);
      } else {
        res.status(400).json('Invalid banner.');
      }
    } catch (error) {
      this.logger.error('Could not create banner:', error);
      res.status(500).json('Internal server error.');
    }
  }

  /**
   * Returns the requested banner
   * @route GET /banners/{id}
   * @group banners - Operations of banner controller
   * @param {integer} id.path.required - The id of the banner which should be returned
   * @security JWT
   * @returns {Banner.model} 200 - The requested banner entity
   * @returns {string} 404 - Not found error
   * @returns {string} 500 - Internal server error
   */
  public async returnSingleBanner(req: RequestWithToken, res: Response): Promise<void> {
    const { id } = req.params;
    this.logger.trace('Get single banner', id, 'by user', req.token.user);

    // handle request
    try {
      // check if banner in database
      const banner = await Banner.findOne(id);
      if (banner) {
        res.json(banner);
      } else {
        res.status(404).json('Banner not found.');
      }
    } catch (error) {
      this.logger.error('Could not return banner:', error);
      res.status(500).json('Internal server error.');
    }
  }

  /**
   * Updates the requested banner
   * @route PATCH /banners/{id}
   * @group banners - Operations of banner controller
   * @param {integer} id.path.required - The id of the banner which should be updated
   * @param {BannerRequest.model} banner.body.required - The updated banner
   * @security JWT
   * @returns {Banner.model} 200 - The requested banner entity
   * @returns {string} 400 - Validation error
   * @returns {string} 404 - Not found error
   * @returns {string} 500 - Internal server error
   */
  public async updateBanner(req: RequestWithToken, res: Response): Promise<void> {
    const body = req.body as BannerRequest;
    const { id } = req.params;
    this.logger.trace('Update banner', id, 'by user', req.token.user);

    // Get banner from request.
    const banner: any = {
      ...body,
      startDate: new Date(body.startDate),
      endDate: new Date(body.endDate),
    } as Banner;

    // handle request
    try {
      if (BannerService.verifyBanner(body)) {
        // check if banner in database
        if (await Banner.findOne(id)) {
          await Banner.update(id, banner);
          res.json(banner);
        } else {
          res.status(404).json('Banner not found.');
        }
      } else {
        res.status(400).json('Invalid banner.');
      }
    } catch (error) {
      this.logger.error('Could not update banner:', error);
      res.status(500).json('Internal server error.');
    }
  }

  /**
   * Deletes the requested banner
   * @route DELETE /banners/{id}
   * @group banners - Operations of banner controller
   * @param {integer} id.path.required - The id of the banner which should be deleted
   * @security JWT
   * @returns {Banner.model} 200 - The deleted banner entity
   * @returns {string} 404 - Not found error
   */
  public async removeBanner(req: RequestWithToken, res: Response): Promise<void> {
    const { id } = req.params;
    this.logger.trace('Remove banner', id, 'by user', req.token.user);

    // handle request
    try {
      // check if banner in database
      const banner = await Banner.findOne(id);
      if (banner) {
        await Banner.delete(id);
        res.json(banner);
      } else {
        res.status(404).json('Banner not found.');
      }
    } catch (error) {
      this.logger.error('Could not remove banner:', error);
      res.status(500).json('Internal server error.');
    }
  }

  /**
   * Returns all active banners
   * @route GET /banners/active
   * @group banners - Operations of banner controller
   * @security JWT
   * @returns {Array<Banner>} 200 - All active banners
   * @returns {string} 400 - Validation error
   */
  public async returnActiveBanners(req: RequestWithToken, res: Response): Promise<void> {
    const { body } = req;
    this.logger.trace('Get active banners', body, 'by user', req.token.user);

    // handle request
    try {
      res.json(await BannerService.getAllActiveBanners(addPaginationForFindOptions(req)));
    } catch (error) {
      this.logger.error('Could not return active banners:', error);
      res.status(500).json('Internal server error.');
    }
  }
}<|MERGE_RESOLUTION|>--- conflicted
+++ resolved
@@ -76,48 +76,6 @@
   }
 
   /**
-<<<<<<< HEAD
-   * Verifies whether the banner request translates to a valid banner object
-   * @param br
-   */
-  // eslint-disable-next-line class-methods-use-this
-  private verifyBanner(br: BannerRequest): boolean {
-    const sDate = Date.parse(br.startDate);
-    const eDate = Date.parse(br.endDate);
-
-    const valueCheck: boolean = br.name !== ''
-      && br.picture !== ''
-
-      // duration must be integer greater than 0
-      && br.duration > 0
-
-      && Number.isInteger(br.duration)
-      && br.active !== null
-      && !Number.isNaN(sDate)
-      && !Number.isNaN(eDate)
-
-      // end date cannot be in the past
-      && eDate > new Date().getTime()
-
-      // end date must be later than start date
-      && eDate > sDate;
-
-    return valueCheck;
-  }
-
-  /**
-   * Validates that the request is authorized by the policy.
-   * @param req - The incoming request.
-   */
-  // eslint-disable-next-line class-methods-use-this
-  private async isAdmin(req: RequestWithToken): Promise<boolean> {
-    // TODO: check whether user is admin
-    return req.token.user.type === UserType.LOCAL_ADMIN || false;
-  }
-
-  /**
-=======
->>>>>>> 7d335b11
    * Returns all existing banners
    * @route GET /banners
    * @group banners - Operations of banner controller
