--- conflicted
+++ resolved
@@ -23,11 +23,7 @@
 import User from '../entity/user/user';
 import BalanceService, { asBalanceOrderColumn, GetBalanceParameters } from '../service/balance-service';
 import UserController from './user-controller';
-<<<<<<< HEAD
-import { asDate, asDinero } from '../helpers/validators';
-=======
 import { asArrayOfUserTypes, asBoolean, asDate, asDinero } from '../helpers/validators';
->>>>>>> ccaf01a8
 import { asOrderingDirection } from '../helpers/ordering';
 import { parseRequestPagination } from '../helpers/pagination';
 
@@ -93,26 +89,18 @@
   /**
    * Get balance of the current user
    * @route GET /balances/all
-<<<<<<< HEAD
-=======
    * @operationId getAllBalance
->>>>>>> ccaf01a8
    * @group balance - Operations of balance controller
    * @security JWT
    * @param {string} date.query - Timestamp to get balances for
    * @param {integer} minBalance.query - Minimum balance
    * @param {integer} maxBalance.query - Maximum balance
-<<<<<<< HEAD
-   * @param {enum} orderBy.query - Column to order balance by - eg: id,amount
-   * @param {enum} orderDirection.query - Order direction - eg: asc,desc,ASC,DESC
-=======
    * @param {boolean} hasFine.query - Only users with(out) fines
    * @param {integer} minFine.query - Minimum fine
    * @param {integer} maxFine.query - Maximum fine
    * @param {string} userType[].query.enum{MEMBER,ORGAN,BORRELKAART,LOCAL_USER,LOCAL_ADMIN,INVOICE,AUTOMATIC_INVOICE} - Filter based on user type.
    * @param {enum} orderBy.query - Column to order balance by - eg: id,amount
    * @param {enum} orderDirection.query - Order direction - eg: ASC,DESC
->>>>>>> ccaf01a8
    * @param {integer} take.query - How many transactions the endpoint should return
    * @param {integer} skip.query - How many transactions should be skipped (for pagination)
    * @returns {Array<BalanceResponse>} 200 - The requested user's balance
@@ -130,13 +118,10 @@
         date: asDate(req.query.date),
         minBalance: asDinero(req.query.minBalance),
         maxBalance: asDinero(req.query.maxBalance),
-<<<<<<< HEAD
-=======
         hasFine: asBoolean(req.query.hasFine),
         minFine: asDinero(req.query.minFine),
         maxFine: asDinero(req.query.maxFine),
         userTypes: asArrayOfUserTypes(req.query.userTypes),
->>>>>>> ccaf01a8
         orderBy: asBalanceOrderColumn(req.query.orderBy),
         orderDirection: asOrderingDirection(req.query.orderDirection),
       };
