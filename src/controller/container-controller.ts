--- conflicted
+++ resolved
@@ -21,22 +21,17 @@
 import Policy from './policy';
 import { RequestWithToken } from '../middleware/token-middleware';
 import ContainerService from '../service/container-service';
-<<<<<<< HEAD
-=======
 import { ContainerResponse } from './response/container-response';
->>>>>>> 95941705
+import ContainerService from '../service/container-service';
 import ContainerRevision from '../entity/container/container-revision';
 import ProductService from '../service/product-service';
 import ContainerRequest from './request/container-request';
 import UpdatedContainer from '../entity/container/updated-container';
 import Container from '../entity/container/container';
 import UnapprovedProductError from '../entity/errors/unapproved-product-error';
-<<<<<<< HEAD
+import { asNumber } from '../helpers/validators';
 import { parseRequestPagination } from '../helpers/pagination';
 import { PaginatedContainerResponse } from './response/container-response';
-=======
-import { asNumber } from '../helpers/validators';
->>>>>>> 95941705
 
 export default class ContainerController extends BaseController {
   private logger: Logger = log4js.getLogger('ContainerController');
@@ -128,16 +123,7 @@
 
     // Handle request
     try {
-<<<<<<< HEAD
-      let containers: PaginatedContainerResponse;
-      if (this.canGetAll(req)) {
-        containers = await ContainerService.getContainers({}, { take, skip });
-      } else {
-        containers = await ContainerService.getContainers({ public: true }, { take, skip });
-      }
-=======
-      const containers: ContainerResponse[] = await ContainerService.getContainers();
->>>>>>> 95941705
+      const containers: PaginatedContainerResponse[] = await ContainerService.getContainers({}, { take, skip });
       res.json(containers);
     } catch (error) {
       this.logger.error('Could not return all containers:', error);
@@ -291,7 +277,7 @@
 
     // Handle request
     try {
-      const containers: ContainerResponse[] = await ContainerService.getContainers(
+      const containers: PaginatedContainerResponse = await ContainerService.getContainers(
         { public: true },
       );
       res.json(containers);
@@ -356,7 +342,6 @@
     let take;
     let skip;
     try {
-<<<<<<< HEAD
       const pagination = parseRequestPagination(req);
       take = pagination.take;
       skip = pagination.skip;
@@ -364,14 +349,12 @@
       res.status(400).send(e.message);
       return;
     }
-=======
-      const containers = await ContainerService.getUpdatedContainers();
->>>>>>> 95941705
 
     // Handle request
     try {
-      const response = await ContainerService.getUpdatedContainers({}, { take, skip });
-      res.json(response);
+      const containers = await ContainerService.getUpdatedContainers({}, { take, skip });
+
+      res.json(containers);
     } catch (error) {
       this.logger.error('Could not return all updated containers:', error);
       res.status(500).json('Internal server error.');
