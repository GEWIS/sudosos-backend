--- conflicted
+++ resolved
@@ -415,10 +415,7 @@
   /**
    * NFC login and hand out token
    * @route POST /authentication/nfc
-<<<<<<< HEAD
-=======
    * @operationId nfcAuthentication
->>>>>>> ccaf01a8
    * @group authenticate - Operations of authentication controller
    * @param {AuthenticationNfcRequest.model} req.body.required - The NFC login.
    * @returns {AuthenticationResponse.model} 200 - The created json web token.
@@ -493,10 +490,7 @@
   /**
    * Key login and hand out token.
    * @route POST /authentication/key
-<<<<<<< HEAD
-=======
    * @operationId keyAuthentication
->>>>>>> ccaf01a8
    * @group authenticate - Operations of authentication controller
    * @param {AuthenticationKeyRequest.model} req.body.required - The key login.
    * @returns {AuthenticationResponse.model} 200 - The created json web token.
