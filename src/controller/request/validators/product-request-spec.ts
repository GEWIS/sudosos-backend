--- conflicted
+++ resolved
@@ -43,8 +43,7 @@
   return toPass(p);
 };
 
-<<<<<<< HEAD
-const validVatGroup = async (p: CreateProductParams) => {
+const validVatGroup = async (p: BaseProductParams) => {
   const vatGroup = await VatGroup.find({ where: { id: p.vat } });
   if (!vatGroup || vatGroup.length === 0 || vatGroup[0].deleted) {
     return toFail(new ValidationError(`${p.vat} is an invalid VAT group.`));
@@ -52,12 +51,8 @@
   return toPass(p);
 };
 
-const validPrice = (p: CreateProductParams) => {
+const validPrice = (p: BaseProductParams) => {
   if (p.priceInclVat.amount < 0) {
-=======
-const validPrice = (p: BaseProductParams) => {
-  if (p.price.amount < 0) {
->>>>>>> 8af06f10
     return toFail(INVALID_PRODUCT_PRICE());
   }
   return toPass(p);
