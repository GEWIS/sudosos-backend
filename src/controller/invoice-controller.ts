--- conflicted
+++ resolved
@@ -258,11 +258,7 @@
         res.status(404).json('Invoice not found.');
         return;
       }
-<<<<<<< HEAD
-      res.status(200).json(invoice);
-=======
       res.status(204).send();
->>>>>>> 3e117695
     } catch (error) {
       this.logger.error('Could not delete invoice:', error);
       res.status(500).json('Internal server error.');
