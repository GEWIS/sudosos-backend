--- conflicted
+++ resolved
@@ -47,14 +47,6 @@
 import UpdateLocalRequest from './request/update-local-request';
 import verifyUpdateLocalRequest from './request/validators/update-local-request-spec';
 import StripeService from '../service/stripe-service';
-<<<<<<< HEAD
-import KeyAuthenticator from '../entity/authenticator/key-authenticator';
-import UpdateKeyResponse from './response/update-key-response';
-import { randomBytes } from 'crypto';
-import verifyUpdateNfcRequest from './request/validators/update-nfc-request-spec';
-import UpdateNfcRequest from './request/update-nfc-request';
-import NfcAuthenticator from '../entity/authenticator/nfc-authenticator';
-=======
 import verifyUpdateNfcRequest from './request/validators/update-nfc-request-spec';
 import UpdateNfcRequest from './request/update-nfc-request';
 import NfcAuthenticator from '../entity/authenticator/nfc-authenticator';
@@ -62,7 +54,6 @@
 import UpdateKeyResponse from './response/update-key-response';
 import { randomBytes } from 'crypto';
 import DebtorService from '../service/debtor-service';
->>>>>>> ccaf01a8
 
 export default class UserController extends BaseController {
   private logger: Logger = log4js.getLogger('UserController');
@@ -438,10 +429,7 @@
   /**
    * Put a users NFC code
    * @route PUT /users/{id}/authenticator/nfc
-<<<<<<< HEAD
-=======
    * @operationId updateUserNfc
->>>>>>> ccaf01a8
    * @group users - Operations of user controller
    * @param {integer} id.path.required - The id of the user
    * @param {UpdateNfcRequest.model} update.body.required -
@@ -483,10 +471,7 @@
   /**
    * Delete a nfc code
    * @route DELETE /users/{id}/authenticator/nfc
-<<<<<<< HEAD
-=======
    * @operationId deleteUserNfc
->>>>>>> ccaf01a8
    * @group users - Operations of user controller
    * @param {integer} id.path.required - The id of the user
    * @security JWT
@@ -524,10 +509,7 @@
   /**
    * POST an users update to new key code
    * @route POST /users/{id}/authenticator/key
-<<<<<<< HEAD
-=======
    * @operationId updateUserKey
->>>>>>> ccaf01a8
    * @group users - Operations of user controller
    * @param {integer} id.path.required - The id of the user
    * @security JWT
@@ -563,10 +545,7 @@
   /**
    * Delete a users key code
    * @route Delete /users/{id}/authenticator/key
-<<<<<<< HEAD
-=======
    * @operationId deleteUserKey
->>>>>>> ccaf01a8
    * @group users - Operations of user controller
    * @param {integer} id.path.required - The id of the user
    * @security JWT
