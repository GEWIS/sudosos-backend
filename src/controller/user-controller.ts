--- conflicted
+++ resolved
@@ -293,11 +293,7 @@
 
     // Handle request
     try {
-<<<<<<< HEAD
-      const products = await ProductService.getProducts({ variable: 'product.owner', argument: parameters.id });
-=======
       const products = await ProductService.getProducts({ ownerId: parseInt(parameters.id, 10) });
->>>>>>> 2c816aa4
       res.json(products);
     } catch (error) {
       this.logger.error('Could not return all products:', error);
@@ -325,11 +321,7 @@
 
     // Handle request
     try {
-<<<<<<< HEAD
-      const products = await ProductService.getProducts({ variable: 'product.owner', argument: parameters.id });
-=======
       const products = await ProductService.getProducts({ productId: parseInt(parameters.id, 10) });
->>>>>>> 2c816aa4
       res.json(products);
     } catch (error) {
       this.logger.error('Could not return all products:', error);
