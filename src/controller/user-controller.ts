/**
 *  SudoSOS back-end API service.
 *  Copyright (C) 2020  Study association GEWIS
 *
 *  This program is free software: you can redistribute it and/or modify
 *  it under the terms of the GNU Affero General Public License as published
 *  by the Free Software Foundation, either version 3 of the License, or
 *  (at your option) any later version.
 *
 *  This program is distributed in the hope that it will be useful,
 *  but WITHOUT ANY WARRANTY; without even the implied warranty of
 *  MERCHANTABILITY or FITNESS FOR A PARTICULAR PURPOSE.  See the
 *  GNU Affero General Public License for more details.
 *
 *  You should have received a copy of the GNU Affero General Public License
 *  along with this program.  If not, see <https://www.gnu.org/licenses/>.
 */
import { Response } from 'express';
import log4js, { Logger } from 'log4js';
import BaseController, { BaseControllerOptions } from './base-controller';
import Policy from './policy';
import { RequestWithToken } from '../middleware/token-middleware';
import User, { UserType } from '../entity/user/user';
import CreateUserRequest from './request/create-user-request';
import UpdateUserRequest from './request/update-user-request';
import { parseRequestPagination } from '../helpers/pagination';
import ProductService from '../service/product-service';
import PointOfSaleService from '../service/point-of-sale-service';
import TransactionService, { parseGetTransactionsFilters } from '../service/transaction-service';
import ContainerService from '../service/container-service';
import TransferService, { parseGetTransferFilters } from '../service/transfer-service';
import MemberAuthenticator from '../entity/authenticator/member-authenticator';
import AuthenticationService, { AuthenticationContext } from '../service/authentication-service';
import TokenHandler from '../authentication/token-handler';
import RBACService from '../service/rbac-service';
import { isFail } from '../helpers/specification-validation';
import verifyUpdatePinRequest from './request/validators/update-pin-request-spec';
import UpdatePinRequest from './request/update-pin-request';
import UserService, { parseGetUsersFilters, UserFilterParameters } from '../service/user-service';
import { asNumber } from '../helpers/validators';
import { verifyCreateUserRequest } from './request/validators/user-request-spec';
import userTokenInOrgan from '../helpers/token-helper';
import { parseUserToResponse } from '../helpers/revision-to-response';
import { AcceptTosRequest } from './request/accept-tos-request';
import PinAuthenticator from '../entity/authenticator/pin-authenticator';
import LocalAuthenticator from '../entity/authenticator/local-authenticator';
import UpdateLocalRequest from './request/update-local-request';
import verifyUpdateLocalRequest from './request/validators/update-local-request-spec';
import StripeService from '../service/stripe-service';
<<<<<<< HEAD
=======
import KeyAuthenticator from '../entity/authenticator/key-authenticator';
import UpdateKeyResponse from './response/update-key-response';
import { randomBytes } from 'crypto';
>>>>>>> 51ad82c2
import verifyUpdateNfcRequest from './request/validators/update-nfc-request-spec';
import UpdateNfcRequest from './request/update-nfc-request';
import NfcAuthenticator from '../entity/authenticator/nfc-authenticator';

export default class UserController extends BaseController {
  private logger: Logger = log4js.getLogger('UserController');

  /**
   * Reference to the token handler of the application.
   */
  private tokenHandler: TokenHandler;

  /**
   * Create a new user controller instance.
   * @param options - The options passed to the base controller.
   * @param tokenHandler
   */
  public constructor(
    options: BaseControllerOptions,
    tokenHandler: TokenHandler,
  ) {
    super(options);
    this.logger.level = process.env.LOG_LEVEL;
    this.tokenHandler = tokenHandler;
  }

  /**
   * @inheritDoc
   */
  public getPolicy(): Policy {
    return {
      '/': {
        GET: {
          policy: async (req) => this.roleManager.can(
            req.token.roles, 'get', 'all', 'User', ['*'],
          ),
          handler: this.getAllUsers.bind(this),
        },
        POST: {
          body: { modelName: 'CreateUserRequest' },
          policy: async (req) => this.roleManager.can(
            req.token.roles, 'create', 'all', 'User', ['*'],
          ),
          handler: this.createUser.bind(this),
        },
      },
      '/usertype/:userType': {
        GET: {
          policy: async (req) => this.roleManager.can(
            req.token.roles, 'get', 'all', 'User', ['*'],
          ),
          handler: this.getAllUsersOfUserType.bind(this),
        },
      },
      '/acceptTos': {
        POST: {
          policy: async (req) => this.roleManager.can(
            req.token.roles, 'acceptToS', 'own', 'User', ['*'],
          ),
          handler: this.acceptToS.bind(this),
          body: { modelName: 'AcceptTosRequest' },
          restrictions: { acceptedTOS: false },
        },
      },
      '/:id(\\d+)/authenticator/pin': {
        PUT: {
          body: { modelName: 'UpdatePinRequest' },
          policy: async (req) => this.roleManager.can(
            req.token.roles, 'update', UserController.getRelation(req), 'Authenticator', ['pin'],
          ),
          handler: this.updateUserPin.bind(this),
        },
      },
      '/:id(\\d+)/authenticator/nfc': {
        PUT: {
          body: { modelName: 'UpdateNfcRequest' },
          policy: async (req) => this.roleManager.can(
            req.token.roles, 'update', UserController.getRelation(req), 'Authenticator', ['nfcCode'],
          ),
          handler: this.updateUserNfc.bind(this),
        },
        DELETE: {
          policy: async (req) => this.roleManager.can(
            req.token.roles, 'delete', UserController.getRelation(req), 'Authenticator', [],
          ),
          handler: this.deleteUserNfc.bind(this),
        },
      },

<<<<<<< HEAD
=======
      '/:id(\\d+)/authenticator/key': {
        POST: {
          policy: async (req) => this.roleManager.can(
            req.token.roles, 'update', UserController.getRelation(req), 'Authenticator', ['key'],
          ),
          handler: this.updateUserKey.bind(this),
        },
        DELETE: {
          policy: async (req) => this.roleManager.can(
            req.token.roles, 'update', UserController.getRelation(req), 'Authenticator', ['key'],
          ),
          handler: this.deleteUserKey.bind(this),
        },
      },
>>>>>>> 51ad82c2
      '/:id(\\d+)/authenticator/local': {
        PUT: {
          body: { modelName: 'UpdateLocalRequest' },
          policy: async (req) => this.roleManager.can(
            req.token.roles, 'update', UserController.getRelation(req), 'Authenticator', ['password'],
          ),
          handler: this.updateUserLocalPassword.bind(this),
        },
      },
      '/:id(\\d+)': {
        GET: {
          policy: async (req) => this.roleManager.can(
            req.token.roles, 'get', UserController.getRelation(req), 'User', ['*'],
          ),
          handler: this.getIndividualUser.bind(this),
        },
        DELETE: {
          policy: async (req) => this.roleManager.can(
            req.token.roles, 'delete', UserController.getRelation(req), 'User', ['*'],
          ),
          handler: this.deleteUser.bind(this),
        },
        PATCH: {
          body: { modelName: 'UpdateUserRequest' },
          policy: async (req) => this.roleManager.can(
            req.token.roles, 'update', UserController.getRelation(req), 'User', UserController.getAttributes(req),
          ),
          handler: this.updateUser.bind(this),
        },
      },
      '/:id(\\d+)/members': {
        GET: {
          policy: async (req) => this.roleManager.can(
            req.token.roles, 'get', UserController.getRelation(req), 'User', ['*'],
          ),
          handler: this.getOrganMembers.bind(this),
        },
      },
      '/:id(\\d+)/authenticate': {
        POST: {
          policy: async () => true,
          handler: this.authenticateAsUser.bind(this),
        },
        GET: {
          policy: async (req) => this.roleManager.can(
            req.token.roles, 'get', UserController.getRelation(req), 'Authenticator', ['*'],
          ),
          handler: this.getUserAuthenticatable.bind(this),
        },
      },
      '/:id(\\d+)/products': {
        GET: {
          policy: async (req) => this.roleManager.can(
            req.token.roles, 'get', UserController.getRelation(req), 'Product', ['*'],
          ),
          handler: this.getUsersProducts.bind(this),
        },
      },
      '/:id(\\d+)/roles': {
        GET: {
          policy: async (req) => this.roleManager.can(
            req.token.roles, 'get', UserController.getRelation(req), 'Roles', ['*'],
          ),
          handler: this.getUserRoles.bind(this),
        },
      },
      '/:id(\\d+)/products/updated': {
        GET: {
          policy: async (req) => this.roleManager.can(
            req.token.roles, 'get', UserController.getRelation(req), 'Product', ['*'],
          ),
          handler: this.getUsersUpdatedProducts.bind(this),
        },
      },
      '/:id(\\d+)/containers': {
        GET: {
          policy: async (req) => this.roleManager.can(
            req.token.roles, 'get', UserController.getRelation(req), 'Container', ['*'],
          ),
          handler: this.getUsersContainers.bind(this),
        },
      },
      '/:id(\\d+)/containers/updated': {
        GET: {
          policy: async (req) => this.roleManager.can(
            req.token.roles, 'get', UserController.getRelation(req), 'Container', ['*'],
          ),
          handler: this.getUsersUpdatedContainers.bind(this),
        },
      },
      '/:id(\\d+)/pointsofsale': {
        GET: {
          policy: async (req) => this.roleManager.can(
            req.token.roles, 'get', UserController.getRelation(req), 'PointOfSale', ['*'],
          ),
          handler: this.getUsersPointsOfSale.bind(this),
        },
      },
      '/:id(\\d+)/pointsofsale/updated': {
        GET: {
          policy: async (req) => this.roleManager.can(
            req.token.roles, 'get', UserController.getRelation(req), 'PointOfSale', ['*'],
          ),
          handler: this.getUsersUpdatedPointsOfSale.bind(this),
        },
      },
      '/:id(\\d+)/transactions': {
        GET: {
          policy: async (req) => this.roleManager.can(
            req.token.roles, 'get', UserController.getRelation(req), 'Transaction', ['*'],
          ),
          handler: this.getUsersTransactions.bind(this),
        },
      },
      '/:id(\\d+)/transactions/report': {
        GET: {
          policy: async (req) => this.roleManager.can(
            req.token.roles, 'get', UserController.getRelation(req), 'Transaction', ['*'],
          ),
          handler: this.getUsersTransactionsReport.bind(this),
        },
      },
      '/:id(\\d+)/transfers': {
        GET: {
          policy: async (req) => this.roleManager.can(
            req.token.roles, 'get', UserController.getRelation(req), 'Transfer', ['*'],
          ),
          handler: this.getUsersTransfers.bind(this),
        },
      },
      '/:id(\\d+)/financialmutations': {
        GET: {
          policy: async (req) => this.roleManager.can(
            req.token.roles, 'get', UserController.getRelation(req), 'Transfer', ['*'],
          ) && this.roleManager.can(
            req.token.roles, 'get', UserController.getRelation(req), 'Transaction', ['*'],
          ),
          handler: this.getUsersFinancialMutations.bind(this),
        },
      },
      '/:id(\\d+)/deposits': {
        GET: {
          policy: async (req) => this.roleManager.can(
            req.token.roles, 'get', UserController.getRelation(req), 'Transfer', ['*'],
          ),
          handler: this.getUsersProcessingDeposits.bind(this),
        },
      },
    };
  }

  /**
   * Function to determine which credentials are needed to GET
   *    'all' if user is not connected to User
   *    'organ' if user is connected to User via organ
   *    'own' if user is connected to User
   * @param req
   * @returns whether User is connected to used token
   */
  static getRelation(req: RequestWithToken): string {
    if (userTokenInOrgan(req, asNumber(req.params.id))) return 'organ';
    return req.params.id === req.token.user.id.toString() ? 'own' : 'all';
  }

  static getAttributes(req: RequestWithToken): string[] {
    const attributes: string[] = [];
    const body = req.body as UpdateUserRequest;
    for (const key in body) {
      if (body.hasOwnProperty(key)) {
        attributes.push(key);
      }
    }
    return attributes;
  }

  /**
   * Get a list of all users
   * @route GET /users
   * @group users - Operations of user controller
   * @security JWT
   * @param {integer} take.query - How many users the endpoint should return
   * @param {integer} skip.query - How many users should be skipped (for pagination)
   * @param {string} search.query - Filter based on first name
   * @param {boolean} active.query - Filter based if the user is active
   * @param {boolean} ofAge.query - Filter based if the user is 18+
   * @param {integer} id.query - Filter based on user ID
   * @param {type} type.query - Filter based on user type.
   * @returns {PaginatedUserResponse.model} 200 - A list of all users
   */
  public async getAllUsers(req: RequestWithToken, res: Response): Promise<void> {
    this.logger.trace('Get all users by user', req.token.user);

    let take;
    let skip;
    let filters: UserFilterParameters;
    try {
      const pagination = parseRequestPagination(req);
      filters = parseGetUsersFilters(req);
      take = pagination.take;
      skip = pagination.skip;
    } catch (e) {
      res.status(400).send(e.message);
      return;
    }

    try {
      const users = await UserService.getUsers(filters, { take, skip });
      res.status(200).json(users);
    } catch (error) {
      this.logger.error('Could not get users:', error);
      res.status(500).json('Internal server error.');
    }
  }

  /**
   * Get all users of user type
   * @route GET /users/usertype/{userType}
   * @group users - Operations of user controller
   * @param {string} userType.path.required - The userType of the requested users
   * @security JWT
   * @param {integer} take.query - How many users the endpoint should return
   * @param {integer} skip.query - How many users should be skipped (for pagination)
   * @returns {PaginatedUserResponse.model} 200 - A list of all users
   * @returns {string} 404 - Nonexistent usertype
   */
  public async getAllUsersOfUserType(req: RequestWithToken, res: Response): Promise<void> {
    const parameters = req.params;
    this.logger.trace('Get all users of userType', parameters, 'by user', req.token.user);
    const userType = req.params.userType.toUpperCase();

    // If it does not exist, return a 404 error
    const type = UserType[userType as keyof typeof UserType];
    if (!type || Number(userType)) {
      res.status(404).json('Unknown userType.');
      return;
    }

    try {
      req.query.type = userType;
      await this.getAllUsers(req, res);
    } catch (error) {
      this.logger.error('Could not get users:', error);
      res.status(500).json('Internal server error.');
    }
  }

  /**
   * Put an users pin code
   * @route PUT /users/{id}/authenticator/pin
   * @group users - Operations of user controller
   * @param {integer} id.path.required - The id of the user
   * @param {UpdatePinRequest.model} update.body.required -
   *    The PIN code to update to
   * @security JWT
   * @returns 200 - Update success
   * @returns {string} 400 - Validation Error
   * @returns {string} 404 - Nonexistent user id
   */
  public async updateUserPin(req: RequestWithToken, res: Response): Promise<void> {
    const { params } = req;
    const updatePinRequest = req.body as UpdatePinRequest;
    this.logger.trace('Update user pin', params, 'by user', req.token.user);

    try {
      // Get the user object if it exists
      const user = await User.findOne({ where: { id: parseInt(params.id, 10), deleted: false } });
      // If it does not exist, return a 404 error
      if (user == null) {
        res.status(404).json('Unknown user ID.');
        return;
      }

      const validation = await verifyUpdatePinRequest(updatePinRequest);
      if (isFail(validation)) {
        res.status(400).json(validation.fail.value);
        return;
      }

      await AuthenticationService.setUserAuthenticationHash(user,
        updatePinRequest.pin.toString(), PinAuthenticator);
      res.status(200).json();
    } catch (error) {
      this.logger.error('Could not update pin:', error);
      res.status(500).json('Internal server error.');
    }
  }

  /**
   * Put a users NFC code
   * @route PUT /users/{id}/authenticator/nfc
   * @group users - Operations of user controller
   * @param {integer} id.path.required - The id of the user
   * @param {UpdateNfcRequest.model} update.body.required -
   *    The NFC code to update to
   * @security JWT
   * @returns 200 - Update success
   * @returns {string} 400 - Validation Error
   * @returns {string} 404 - Nonexistent user id
   */
  public async updateUserNfc(req: RequestWithToken, res: Response): Promise<void> {
    const { params } = req;
    const updateNfcRequest = req.body as UpdateNfcRequest;
    this.logger.trace('Update user NFC', params, 'by user', req.token.user);

    try {
      // Get the user object if it exists
      const user = await User.findOne({ where: { id: parseInt(params.id, 10), deleted: false } });
      // If it does not exist, return a 404 error
      if (user == null) {
        res.status(404).json('Unknown user ID.');
        return;
      }

      const validation = await verifyUpdateNfcRequest(updateNfcRequest);
      if (isFail(validation)) {
        res.status(400).json(validation.fail.value);
        return;
      }

      await AuthenticationService.setUserAuthenticationNfc(user,
        updateNfcRequest.nfcCode.toString(), NfcAuthenticator);
      res.status(200).json();
    } catch (error) {
      this.logger.error('Could not update NFC:', error);
      res.status(500).json('Internal server error.');
    }
  }

  /**
   * Delete a nfc code
   * @route DELETE /users/{id}/authenticator/nfc
   * @group users - Operations of user controller
   * @param {integer} id.path.required - The id of the user
   * @security JWT
   * @returns 200 - Delete nfc success
   * @returns {string} 400 - Validation Error
   * @returns {string} 403 - Nonexistent user nfc
   * @returns {string} 404 - Nonexistent user id
   */
  public async deleteUserNfc(req: RequestWithToken, res: Response): Promise<void> {
    const parameters = req.params;
    this.logger.trace('Delete user NFC', parameters, 'by user', req.token.user);

    try {
      // Get the user object if it exists
      const user = await User.findOne({ where: { id: parseInt(parameters.id, 10), deleted: false } });
      // If it does not exist, return a 404 error
      if (user == null) {
        res.status(404).json('Unknown user ID.');
        return;
      }

      if (await NfcAuthenticator.count({ where: { userId:  parseInt(parameters.id, 10) } }) == 0) {
        res.status(403).json('No saved nfc');
        return;
      }

      await NfcAuthenticator.delete(parseInt(parameters.id, 10));
      res.status(200).json();
    } catch (error) {
      this.logger.error('Could not update NFC:', error);
      res.status(500).json('Internal server error.');
    }
  }

  /**
<<<<<<< HEAD
=======
   * POST an users update to new key code
   * @route POST /users/{id}/authenticator/key
   * @group users - Operations of user controller
   * @param {integer} id.path.required - The id of the user
   * @security JWT
   * @returns {UpdateKeyResponse.model} 200 - The new key
   * @returns {string} 400 - Validation Error
   * @returns {string} 404 - Nonexistent user id
   */
  public async updateUserKey(req: RequestWithToken, res: Response): Promise<void> {
    const { params } = req;
    this.logger.trace('Update user key', params, 'by user', req.token.user);

    try {
      const userId = parseInt(params.id, 10);
      // Get the user object if it exists
      const user = await User.findOne({ where: { id: userId, deleted: false } });
      // If it does not exist, return a 404 error
      if (user == null) {
        res.status(404).json('Unknown user ID.');
        return;
      }

      const generatedKey = randomBytes(128).toString('hex');
      await AuthenticationService.setUserAuthenticationHash(user,
        generatedKey, KeyAuthenticator);
      const response = { key: generatedKey } as UpdateKeyResponse;
      res.status(200).json(response);
    } catch (error) {
      this.logger.error('Could not update key:', error);
      res.status(500).json('Internal server error.');
    }
  }

  /**
   * Delete a users key code
   * @route Delete /users/{id}/authenticator/key
   * @group users - Operations of user controller
   * @param {integer} id.path.required - The id of the user
   * @security JWT
   * @returns  200 - Deletion succesfull
   * @returns {string} 400 - Validation Error
   * @returns {string} 404 - Nonexistent user id
   */
  public async deleteUserKey(req: RequestWithToken, res: Response): Promise<void> {
    const { params } = req;
    this.logger.trace('Delete user key', params, 'by user', req.token.user);

    try {
      // Get the user object if it exists
      const user = await User.findOne({ where: { id: parseInt(params.id, 10), deleted: false } });
      // If it does not exist, return a 404 error
      if (user == null) {
        res.status(404).json('Unknown user ID.');
        return;
      }


      await KeyAuthenticator.delete(parseInt(params.id, 10));
      res.status(204).json();
    } catch (error) {
      this.logger.error('Could not delete key:', error);
      res.status(500).json('Internal server error.');
    }
  }

  /**
>>>>>>> 51ad82c2
   * Put a user's local password
   * @route PUT /users/{id}/authenticator/local
   * @group users - Operations of user controller
   * @param {integer} id.path.required - The id of the user
   * @param {UpdateLocalRequest.model} update.body.required -
   *    The password update
   * @security JWT
   * @returns 204 - Update success
   * @returns {string} 400 - Validation Error
   * @returns {string} 404 - Nonexistent user id
   */
  public async updateUserLocalPassword(req: RequestWithToken, res: Response): Promise<void> {
    const parameters = req.params;
    const updateLocalRequest = req.body as UpdateLocalRequest;
    this.logger.trace('Update user local password', parameters, 'by user', req.token.user);

    try {
      const id = Number.parseInt(parameters.id, 10);
      // Get the user object if it exists
      const user = await User.findOne({ where: { id, deleted: false } });
      // If it does not exist, return a 404 error
      if (user == null) {
        res.status(404).json('Unknown user ID.');
        return;
      }

      const validation = await verifyUpdateLocalRequest(updateLocalRequest);
      if (isFail(validation)) {
        res.status(400).json(validation.fail.value);
        return;
      }

      await AuthenticationService.setUserAuthenticationHash(user,
        updateLocalRequest.password, LocalAuthenticator);
      res.status(204).json();
    } catch (error) {
      this.logger.error('Could not update local password:', error);
      res.status(500).json('Internal server error.');
    }
  }

  /**
   * Get an organs members
   * @route GET /users/{id}/members
   * @group users - Operations of user controller
   * @param {integer} id.path.required - The id of the user
   * @security JWT
   * @returns {PaginatedUserResponse.model} 200 - All members of the organ
   * @returns {string} 404 - Nonexistent user id
   * @returns {string} 400 - User is not an organ
   */
  public async getOrganMembers(req: RequestWithToken, res: Response): Promise<void> {
    const parameters = req.params;
    this.logger.trace('Get organ members', parameters, 'by user', req.token.user);

    try {
      const organId = asNumber(parameters.id);
      // Get the user object if it exists
      const user = await User.findOne({ where: { id: organId } });
      // If it does not exist, return a 404 error
      if (user == null) {
        res.status(404).json('Unknown user ID.');
        return;
      }

      if (user.type !== UserType.ORGAN) {
        res.status(400).json('User is not of type Organ');
        return;
      }

      const members = await UserService.getUsers({ organId });
      res.status(200).json(members);
    } catch (error) {
      this.logger.error('Could not get organ members:', error);
      res.status(500).json('Internal server error.');
    }
  }

  /**
   * Get an individual user
   * @route GET /users/{id}
   * @group users - Operations of user controller
   * @param {integer} id.path.required - The id of the user
   * @security JWT
   * @returns {User.model} 200 - Individual user
   * @returns {string} 404 - Nonexistent user id
   */
  public async getIndividualUser(req: RequestWithToken, res: Response): Promise<void> {
    const parameters = req.params;
    this.logger.trace('Get individual user', parameters, 'by user', req.token.user);

    try {
      // Get the user object if it exists
      const user = await UserService.getSingleUser(asNumber(parameters.id));
      // If it does not exist, return a 404 error
      if (user == null) {
        res.status(404).json('Unknown user ID.');
        return;
      }

      res.status(200).json(user);
    } catch (error) {
      this.logger.error('Could not get individual user:', error);
      res.status(500).json('Internal server error.');
    }
  }

  /**
   * Create a new user
   * @route POST /users
   * @group users - Operations of user controller
   * @param {CreateUserRequest.model} user.body.required -
   * The user which should be created
   * @security JWT
   * @returns {User.model} 200 - New user
   * @returns {string} 400 - Bad request
   */
  // eslint-disable-next-line class-methods-use-this
  public async createUser(req: RequestWithToken, res: Response): Promise<void> {
    const body = req.body as CreateUserRequest;
    this.logger.trace('Create user', body, 'by user', req.token.user);

    try {
      const validation = await verifyCreateUserRequest(body);
      if (isFail(validation)) {
        res.status(400).json(validation.fail.value);
        return;
      }

      const user = await UserService.createUser(body);
      res.status(201).json(user);
    } catch (error) {
      this.logger.error('Could not create user:', error);
      res.status(500).json('Internal server error.');
    }
  }

  // TODO make a specification that can handle undefined attributes.
  /**
   * Update a user
   * @route PATCH /users/{id}
   * @group users - Operations of user controller
   * @param {UpdateUserRequest.model} user.body.required -
   * The user which should be updated
   * @security JWT
   * @returns {UpdateUserRequest.model} 200 - New user
   * @returns {string} 400 - Bad request
   */
  public async updateUser(req: RequestWithToken, res: Response): Promise<void> {
    const body = req.body as UpdateUserRequest;
    const parameters = req.params;
    this.logger.trace('Update user', parameters.id, 'with', body, 'by user', req.token.user);

    if (body.firstName !== undefined && body.firstName.length === 0) {
      res.status(400).json('firstName cannot be empty');
      return;
    }
    if (body.firstName !== undefined && body.firstName.length > 64) {
      res.status(400).json('firstName too long');
      return;
    }
    if (body.lastName !== undefined && body.lastName.length > 64) {
      res.status(400).json('lastName too long');
      return;
    }

    try {
      const id = parseInt(parameters.id, 10);
      // Get the user object if it exists
      let user = await User.findOne({ where: { id, deleted: false } });
      // If it does not exist, return a 404 error
      if (user == null) {
        res.status(404).json('Unknown user ID.');
        return;
      }

      user = {
        ...body,
      } as User;
      await User.update(parameters.id, user);
      res.status(200).json(
        await UserService.getSingleUser(asNumber(parameters.id)),
      );
    } catch (error) {
      this.logger.error('Could not update user:', error);
      res.status(500).json('Internal server error.');
    }
  }

  /**
   * Delete a single user
   * @route DELETE /users/{id}
   * @group users - Operations of user controller
   * @param {integer} id.path.required - The id of the user
   * @security JWT
   * @returns {string} 204 - User successfully deleted
   * @returns {string} 400 - Cannot delete yourself
   */
  public async deleteUser(req: RequestWithToken, res: Response): Promise<void> {
    const parameters = req.params;
    this.logger.trace('Delete individual user', parameters, 'by user', req.token.user);

    if (req.token.user.id === parseInt(parameters.id, 10)) {
      res.status(400).json('Cannot delete yourself');
      return;
    }

    try {
      const id = parseInt(parameters.id, 10);
      // Get the user object if it exists
      const user = await User.findOne({ where: { id, deleted: false } });
      // If it does not exist, return a 404 error
      if (user == null) {
        res.status(404).json('Unknown user ID.');
        return;
      }

      user.deleted = true;
      await user.save();
      res.status(204).json('User deleted');
    } catch (error) {
      this.logger.error('Could not create product:', error);
      res.status(500).json('Internal server error.');
    }
  }

  /**
   * Accept the Terms of Service if you have not accepted it yet
   * @route POST /users/acceptTos
   * @group users - Operations of the User controller
   * @param {AcceptTosRequest.model} params.body.required
   * @security JWT
   * @returns {string} 204 - ToS accepted
   * @returns {string} 400 - ToS already accepted
   */
  public async acceptToS(req: RequestWithToken, res: Response): Promise<void> {
    this.logger.trace('Accept ToS for user', req.token.user);

    const { id } = req.token.user;
    const body = req.body as AcceptTosRequest;

    try {
      const user = await UserService.getSingleUser(id);
      if (user == null) {
        res.status(404).json('User not found.');
        return;
      }

      const success = await UserService.acceptToS(id, body);
      if (!success) {
        res.status(400).json('User already accepted ToS.');
        return;
      }

      res.status(204).json();
      return;
    } catch (error) {
      this.logger.error('Could not accept ToS for user:', error);
      res.status(500).json('Internal server error.');
    }
  }

  /**
   * Get an user's products
   * @route GET /users/{id}/products
   * @group users - Operations of user controller
   * @param {integer} id.path.required - The id of the user
   * @param {integer} take.query - How many products the endpoint should return
   * @param {integer} skip.query - How many products should be skipped (for pagination)
   * @security JWT
   * @returns {PaginatedProductResponse.model} 200 - List of products.
   */
  public async getUsersProducts(req: RequestWithToken, res: Response): Promise<void> {
    const parameters = req.params;
    this.logger.trace("Get user's products", parameters, 'by user', req.token.user);

    let take;
    let skip;
    try {
      const pagination = parseRequestPagination(req);
      take = pagination.take;
      skip = pagination.skip;
    } catch (e) {
      res.status(400).send(e.message);
      return;
    }

    // Handle request
    try {
      const id = parseInt(parameters.id, 10);
      const owner = await User.findOne({ where: { id, deleted: false } });
      if (owner == null) {
        res.status(404).json({});
        return;
      }

      const products = await ProductService.getProducts({}, { take, skip }, owner);
      res.json(products);
    } catch (error) {
      this.logger.error('Could not return all products:', error);
      res.status(500).json('Internal server error.');
    }
  }

  /**
   * Get an user's updated products
   * @route GET /users/{id}/products/updated
   * @group users - Operations of user controller
   * @param {integer} id.path.required - The id of the user
   * @param {integer} take.query - How many products the endpoint should return
   * @param {integer} skip.query - How many products should be skipped (for pagination)
   * @security JWT
   * @returns {PaginatedProductResponse.model} 200 - List of products.
   */
  public async getUsersUpdatedProducts(req: RequestWithToken, res: Response): Promise<void> {
    const parameters = req.params;
    this.logger.trace("Get user's updated products", parameters, 'by user', req.token.user);

    let take;
    let skip;
    try {
      const pagination = parseRequestPagination(req);
      take = pagination.take;
      skip = pagination.skip;
    } catch (e) {
      res.status(400).send(e.message);
      return;
    }

    // Handle request
    try {
      const id = parseInt(parameters.id, 10);
      const owner = await User.findOne({ where: { id, deleted: false } });
      if (owner == null) {
        res.status(404).json({});
        return;
      }

      const products = await ProductService.getProducts({}, { take, skip }, owner);
      res.json(products);
    } catch (error) {
      this.logger.error('Could not return all products:', error);
      res.status(500).json('Internal server error.');
    }
  }

  /**
   * Returns the user's containers
   * @route GET /users/{id}/containers
   * @group users - Operations of user controller
   * @param {integer} id.path.required - The id of the user
   * @security JWT
   * @param {integer} take.query - How many containers the endpoint should return
   * @param {integer} skip.query - How many containers should be skipped (for pagination)
   * @returns {PaginatedContainerResponse.model} 200 - All users updated containers
   * @returns {string} 404 - Not found error
   * @returns {string} 500 - Internal server error
   */
  public async getUsersContainers(req: RequestWithToken, res: Response): Promise<void> {
    const { id } = req.params;
    this.logger.trace("Get user's containers", id, 'by user', req.token.user);

    let take;
    let skip;
    try {
      const pagination = parseRequestPagination(req);
      take = pagination.take;
      skip = pagination.skip;
    } catch (e) {
      res.status(400).send(e.message);
      return;
    }

    // handle request
    try {
      // Get the user object if it exists
      const user = await User.findOne({ where: { id: parseInt(id, 10), deleted: false } });
      // If it does not exist, return a 404 error
      if (user == null) {
        res.status(404).json('Unknown user ID.');
        return;
      }

      const containers = (await ContainerService
        .getContainers({}, { take, skip }, user));
      res.json(containers);
    } catch (error) {
      this.logger.error('Could not return containers:', error);
      res.status(500).json('Internal server error.');
    }
  }

  /**
   * Returns the user's updated containers
   * @route GET /users/{id}/containers/updated
   * @group users - Operations of user controller
   * @param {integer} id.path.required - The id of the user
   * @security JWT
   * @param {integer} take.query - How many containers the endpoint should return
   * @param {integer} skip.query - How many containers should be skipped (for pagination)
   * @returns {PaginatedContainerResponse.model} 200 - All users updated containers
   * @returns {string} 404 - Not found error
   * @returns {string} 500 - Internal server error
   */
  public async getUsersUpdatedContainers(req: RequestWithToken, res: Response): Promise<void> {
    const { id } = req.params;
    this.logger.trace("Get user's updated containers", id, 'by user', req.token.user);

    let take;
    let skip;
    try {
      const pagination = parseRequestPagination(req);
      take = pagination.take;
      skip = pagination.skip;
    } catch (e) {
      res.status(400).send(e.message);
      return;
    }

    // handle request
    try {
      // Get the user object if it exists
      const user = await User.findOne({ where: { id: parseInt(id, 10), deleted: false } });
      // If it does not exist, return a 404 error
      if (user == null) {
        res.status(404).json('Unknown user ID.');
        return;
      }

      const containers = (await ContainerService
        .getUpdatedContainers({}, { take, skip }, user));
      res.json(containers);
    } catch (error) {
      this.logger.error('Could not return updated containers:', error);
      res.status(500).json('Internal server error.');
    }
  }

  /**
   * Returns the user's Points of Sale
   * @route GET /users/{id}/pointsofsale
   * @group users - Operations of user controller
   * @param {integer} id.path.required - The id of the user
   * @param {integer} take.query - How many points of sale the endpoint should return
   * @param {integer} skip.query - How many points of sale should be skipped (for pagination)
   * @security JWT
   * @returns {PaginatedPointOfSaleResponse.model} 200 - All users updated point of sales
   * @returns {string} 404 - Not found error
   * @returns {string} 500 - Internal server error
   */
  public async getUsersPointsOfSale(req: RequestWithToken, res: Response): Promise<void> {
    const { id } = req.params;
    this.logger.trace("Get user's points of sale", id, 'by user', req.token.user);

    let take;
    let skip;
    try {
      const pagination = parseRequestPagination(req);
      take = pagination.take;
      skip = pagination.skip;
    } catch (e) {
      res.status(400).send(e.message);
      return;
    }

    // handle request
    try {
      // Get the user object if it exists
      const user = await User.findOne({ where: { id: parseInt(id, 10), deleted: false } });
      // If it does not exist, return a 404 error
      if (user == null) {
        res.status(404).json('Unknown user ID.');
        return;
      }

      const pointsOfSale = (await PointOfSaleService
        .getPointsOfSale({}, { take, skip }, user));
      res.json(pointsOfSale);
    } catch (error) {
      this.logger.error('Could not return point of sale:', error);
      res.status(500).json('Internal server error.');
    }
  }

  /**
   * Returns the user's updated Points of Sale
   * @route GET /users/{id}/pointsofsale/updated
   * @group users - Operations of user controller
   * @param {integer} id.path.required - The id of the user
   * @param {integer} take.query - How many points of sale the endpoint should return
   * @param {integer} skip.query - How many points of sale should be skipped (for pagination)
   * @security JWT
   * @returns {PaginatedUpdatedPointOfSaleResponse.model} 200 - All users updated point of sales
   * @returns {string} 404 - Not found error
   * @returns {string} 500 - Internal server error
   */
  public async getUsersUpdatedPointsOfSale(req: RequestWithToken, res: Response): Promise<void> {
    const { id } = req.params;
    this.logger.trace("Get user's updated points of sale", id, 'by user', req.token.user);

    let take;
    let skip;
    try {
      const pagination = parseRequestPagination(req);
      take = pagination.take;
      skip = pagination.skip;
    } catch (e) {
      res.status(400).send(e.message);
      return;
    }

    // handle request
    try {
      // Get the user object if it exists
      const user = await User.findOne({ where: { id: parseInt(id, 10), deleted: false } });
      // If it does not exist, return a 404 error
      if (user == null) {
        res.status(404).json('Unknown user ID.');
        return;
      }

      const pointsOfSale = (await PointOfSaleService
        .getUpdatedPointsOfSale({}, { take, skip }, user));
      res.json(pointsOfSale);
    } catch (error) {
      this.logger.error('Could not return updated points of sale:', error);
      res.status(500).json('Internal server error.');
    }
  }

  /**
   * Get an user's transactions (from, to or created)
   * @route GET /users/{id}/transactions
   * @group users - Operations of user controller
   * @param {integer} id.path.required - The id of the user that should be involved
   * in all returned transactions
   * @param {integer} fromId.query - From-user for selected transactions
   * @param {integer} createdById.query - User that created selected transaction
   * @param {integer} toId.query - To-user for selected transactions
   * transactions. Requires ContainerId
   * @param {integer} productId.query - Product ID for selected transactions
   * @param {integer} productRevision.query - Product Revision for selected
   * transactions. Requires ProductID
   * @param {string} fromDate.query - Start date for selected transactions (inclusive)
   * @param {string} tillDate.query - End date for selected transactions (exclusive)
   * @param {integer} take.query - How many transactions the endpoint should return
   * @param {integer} skip.query - How many transactions should be skipped (for pagination)
   * @security JWT
   * @returns {PaginatedTransactionResponse.model} 200 - List of transactions.
   */
  public async getUsersTransactions(req: RequestWithToken, res: Response): Promise<void> {
    const { id } = req.params;
    this.logger.trace("Get user's", id, 'transactions by user', req.token.user);

    // Parse the filters given in the query parameters. If there are any issues,
    // the parse method will throw an exception. We will then return a 400 error.
    let filters;
    try {
      filters = parseGetTransactionsFilters(req);
    } catch (e) {
      res.status(400).json(e.message);
      return;
    }

    let take;
    let skip;
    try {
      const pagination = parseRequestPagination(req);
      take = pagination.take;
      skip = pagination.skip;
    } catch (e) {
      res.status(400).send(e.message);
      return;
    }

    try {
      const user = await User.findOne({ where: { id: parseInt(id, 10) } });
      if (user == null) {
        res.status(404).json({});
        return;
      }
      const transactions = await TransactionService.getTransactions(filters, { take, skip }, user);

      res.status(200).json(transactions);
    } catch (error) {
      this.logger.error('Could not return all transactions:', error);
      res.status(500).json('Internal server error.');
    }
  }

  /**
   * Get an user's transfers
   * @route GET /users/{id}/transfers
   * @group users - Operations of user controller
   * @param {integer} id.path.required - The id of the user that should be involved
   * in all returned transfers
   * @param {integer} take.query - How many transfers the endpoint should return
   * @param {integer} skip.query - How many transfers should be skipped (for pagination)
   * @param {integer} fromId.query - From-user for selected transfers
   * @param {integer} toId.query - To-user for selected transfers
   * @param {integer} id.query - ID of selected transfers
   * @security JWT
   * @returns {PaginatedTransferResponse.model} 200 - List of transfers.
   */
  public async getUsersTransfers(req: RequestWithToken, res: Response): Promise<void> {
    const { id } = req.params;
    this.logger.trace("Get user's transfers", id, 'by user', req.token.user);

    // Parse the filters given in the query parameters. If there are any issues,
    // the parse method will throw an exception. We will then return a 400 error.
    let filters;
    try {
      filters = parseGetTransferFilters(req);
    } catch (e) {
      res.status(400).json(e.message);
      return;
    }

    let take;
    let skip;
    try {
      const pagination = parseRequestPagination(req);
      take = pagination.take;
      skip = pagination.skip;
    } catch (e) {
      res.status(400).send(e.message);
      return;
    }

    // handle request
    try {
      // Get the user object if it exists
      const user = await User.findOne({ where: { id: parseInt(id, 10), deleted: false } });
      // If it does not exist, return a 404 error
      if (user == null) {
        res.status(404).json('Unknown user ID.');
        return;
      }

      const transfers = (await TransferService.getTransfers(
        { ...filters }, { take, skip }, user,
      ));
      res.json(transfers);
    } catch (error) {
      this.logger.error('Could not return user transfers', error);
      res.status(500).json('Internal server error.');
    }
  }

  /**
   * Authenticate as another user
   * @route POST /users/{id}/authenticate
   * @group users - Operations of user controller
   * @param {integer} id.path.required - The id of the user that should be authenticated as
   * @security JWT
   * @returns {AuthenticationResponse.model} 200 - The created json web token.
   * @returns {string} 400 - Validation error.
   * @returns {string} 404 - User not found error.
   * @returns {string} 403 - Authentication error.
   */
  public async authenticateAsUser(req: RequestWithToken, res: Response): Promise<void> {
    const parameters = req.params;
    this.logger.trace('Authenticate as user', parameters, 'by user', req.token.user);

    try {
      const id = parseInt(parameters.id, 10);
      // Get the user object if it exists
      const authenticateAs = await User.findOne({ where: { id, deleted: false } });
      // If it does not exist, return a 404 error
      if (authenticateAs == null) {
        res.status(404).json('Unknown user ID.');
        return;
      }

      // Check if user can authenticate as requested user.
      const authenticator = await MemberAuthenticator
        .findOne({
          where:
            { user: { id: req.token.user.id }, authenticateAs: { id: authenticateAs.id } },
        });

      if (authenticator == null) {
        res.status(403).json('Authentication error');
        return;
      }

      const context: AuthenticationContext = {
        roleManager: this.roleManager,
        tokenHandler: this.tokenHandler,
      };

      const token = await AuthenticationService.getSaltedToken(authenticateAs, context, false);
      res.status(200).json(token);
    } catch (error) {
      this.logger.error('Could not authenticate as user:', error);
      res.status(500).json('Internal server error.');
    }
  }

  /**
   * Get all users that the user can authenticate as
   * @route GET /users/{id}/authenticate
   * @group users - Operations of user controller
   * @param {integer} id.path.required - The id of the user to get authentications of
   * @security JWT
   * @returns {string} 404 - User not found error.
   * @returns {Array.<UserResponse.model>} 200 - A list of all users the given ID can authenticate
   */
  public async getUserAuthenticatable(req: RequestWithToken, res: Response): Promise<void> {
    const parameters = req.params;
    this.logger.trace('Get authenticatable users of user', parameters, 'by user', req.token.user);

    try {
      const id = parseInt(parameters.id, 10);
      // Get the user object if it exists
      const user = await User.findOne({ where: { id, deleted: false } });
      // If it does not exist, return a 404 error
      if (user == null) {
        res.status(404).json('Unknown user ID.');
        return;
      }

      // Extract from member authenticator table.
      const authenticators = await MemberAuthenticator.find({ where: { user: { id: user.id } }, relations: ['authenticateAs'] });
      const users = authenticators.map((auth) => parseUserToResponse(auth.authenticateAs));
      res.status(200).json(users);
    } catch (error) {
      this.logger.error('Could not get authenticatable of user:', error);
      res.status(500).json('Internal server error.');
    }
  }

  /**
   * Get all roles assigned to the user.
   * @route GET /users/{id}/roles
   * @group users - Operations of user controller
   * @param {integer} id.path.required - The id of the user to get the roles from
   * @security JWT
   * @returns {Array.<RoleResponse.model>} 200 - The roles of the user
   * @returns {string} 404 - User not found error.
   */
  public async getUserRoles(req: RequestWithToken, res: Response): Promise<void> {
    const parameters = req.params;
    this.logger.trace('Get roles of user', parameters, 'by user', req.token.user);

    try {
      const id = parseInt(parameters.id, 10);
      // Get the user object if it exists
      const user = await User.findOne({ where: { id, deleted: false } });
      // If it does not exist, return a 404 error
      if (user == null) {
        res.status(404).json('Unknown user ID.');
        return;
      }

      const roles = await this.roleManager.getRoles(user);
      if (req.token.organs && req.token.organs.length > 0) roles.push('SELLER');
      const definitions = this.roleManager.toRoleDefinitions(roles);
      res.status(200).json(RBACService.asRoleResponse(definitions));
    } catch (error) {
      this.logger.error('Could not get roles of user:', error);
      res.status(500).json('Internal server error.');
    }
  }

  /**
   * Get all financial mutations of a user.
   * @route GET /users/{id}/financialmutations
   * @group users - Operations of user controller
   * @param {integer} id.path.required - The id of the user to get the mutations from
   * @param {integer} take.query - How many transactions the endpoint should return
   * @param {integer} skip.query - How many transactions should be skipped (for pagination)
   * @security JWT
   * @returns {PaginatedFinancialMutationResponse.model} 200 - The financial mutations of the user
   * @returns {string} 404 - User not found error.
   */
  public async getUsersFinancialMutations(req: RequestWithToken, res: Response): Promise<void> {
    const parameters = req.params;
    this.logger.trace('Get financial mutations of user', parameters, 'by user', req.token.user);

    let take;
    let skip;
    try {
      const pagination = parseRequestPagination(req);
      take = pagination.take;
      skip = pagination.skip;
    } catch (e) {
      res.status(400).send(e.message);
      return;
    }

    try {
      const id = parseInt(parameters.id, 10);
      // Get the user object if it exists
      const user = await User.findOne({ where: { id, deleted: false } });
      // If it does not exist, return a 404 error
      if (user == null) {
        res.status(404).json('Unknown user ID.');
        return;
      }

      const mutations = await UserService.getUserFinancialMutations(user, { take, skip });
      res.status(200).json(mutations);
    } catch (error) {
      this.logger.error('Could not get financial mutations of user:', error);
      res.status(500).json('Internal server error.');
    }
  }

  /**
   * Get all deposits of a user that are still being processed by Stripe
   * @route GET /users/{id}/deposits
   * @group users - Operations of user controller
   * @param {integer} id.path.required - The id of the user to get the deposits from
   * @security JWT
   * @returns {Array.<RoleResponse>} 200 - The processing deposits of a user
   * @returns {string} 404 - User not found error.
   */
  public async getUsersProcessingDeposits(req: RequestWithToken, res: Response): Promise<void> {
    const parameters = req.params;
    this.logger.trace('Get users processing deposits from user', parameters.id);

    try {
      const id = parseInt(parameters.id, 10);

      const user = await User.findOne({ where: { id } });
      if (user == null) {
        res.status(404).json('Unknown user ID.');
        return;
      }

      const deposits = await StripeService.getProcessingStripeDepositsFromUser(id);
      res.status(200).json(deposits);
    } catch (error) {
      this.logger.error('Could not get processing deposits of user:', error);
      res.status(500).json('Internal server error.');
    }
  }

  /**
   * Get transaction report for the given user
   * @route GET /users/{id}/transactions/report
   * @group users - Operations of user controller
   * @param {integer} id.path.required - The id of the user to get the transaction report from
   * @security JWT
   * @returns {Array.<TransactionReportResponse>} 200 - The transaction report of the user
   * @param {string} fromDate.query - Start date for selected transactions (inclusive)
   * @param {string} tillDate.query - End date for selected transactions (exclusive)
   * @param {integer} fromId.query - From-user for selected transactions
   * @param {integer} toId.query - To-user for selected transactions
   * @param {boolean} exclusiveToId.query - If all sub-transactions should be to the toId user, default true
   * @returns {string} 404 - User not found error.
   */
  public async getUsersTransactionsReport(req: RequestWithToken, res: Response): Promise<void> {
    const parameters = req.params;
    this.logger.trace('Get transaction report for user ', req.params.id, ' by user', req.token.user);

    let filters;
    try {
      filters = parseGetTransactionsFilters(req);
    } catch (e) {
      res.status(400).json(e.message);
      return;
    }

    try {
      if ((filters.toId !== undefined && filters.fromId !== undefined) || (filters.toId === undefined && filters.fromId === undefined)) {
        res.status(400).json('Need to provide either a toId or a fromId.');
        return;
      }

      const id = parseInt(parameters.id, 10);

      const user = await User.findOne({ where: { id } });
      if (user == null) {
        res.status(404).json('Unknown user ID.');
        return;
      }

      const report = await TransactionService.getTransactionReportResponse(filters);
      res.status(200).json(report);
    } catch (e) {
      res.status(500).send();
      this.logger.error(e);
    }
  }
}<|MERGE_RESOLUTION|>--- conflicted
+++ resolved
@@ -47,15 +47,12 @@
 import UpdateLocalRequest from './request/update-local-request';
 import verifyUpdateLocalRequest from './request/validators/update-local-request-spec';
 import StripeService from '../service/stripe-service';
-<<<<<<< HEAD
-=======
+import verifyUpdateNfcRequest from './request/validators/update-nfc-request-spec';
+import UpdateNfcRequest from './request/update-nfc-request';
+import NfcAuthenticator from '../entity/authenticator/nfc-authenticator';
 import KeyAuthenticator from '../entity/authenticator/key-authenticator';
 import UpdateKeyResponse from './response/update-key-response';
 import { randomBytes } from 'crypto';
->>>>>>> 51ad82c2
-import verifyUpdateNfcRequest from './request/validators/update-nfc-request-spec';
-import UpdateNfcRequest from './request/update-nfc-request';
-import NfcAuthenticator from '../entity/authenticator/nfc-authenticator';
 
 export default class UserController extends BaseController {
   private logger: Logger = log4js.getLogger('UserController');
@@ -142,8 +139,6 @@
         },
       },
 
-<<<<<<< HEAD
-=======
       '/:id(\\d+)/authenticator/key': {
         POST: {
           policy: async (req) => this.roleManager.can(
@@ -158,7 +153,6 @@
           handler: this.deleteUserKey.bind(this),
         },
       },
->>>>>>> 51ad82c2
       '/:id(\\d+)/authenticator/local': {
         PUT: {
           body: { modelName: 'UpdateLocalRequest' },
@@ -525,8 +519,6 @@
   }
 
   /**
-<<<<<<< HEAD
-=======
    * POST an users update to new key code
    * @route POST /users/{id}/authenticator/key
    * @group users - Operations of user controller
@@ -594,7 +586,6 @@
   }
 
   /**
->>>>>>> 51ad82c2
    * Put a user's local password
    * @route PUT /users/{id}/authenticator/local
    * @group users - Operations of user controller
