--- conflicted
+++ resolved
@@ -31,12 +31,9 @@
 import PointOfSale from '../entity/point-of-sale/point-of-sale';
 import UpdatePointOfSaleRequest from './request/update-point-of-sale-request';
 import UnapprovedContainerError from '../entity/errors/unapproved-container-error';
-<<<<<<< HEAD
-import { parseRequestPagination } from '../helpers/pagination';
-=======
 import { asNumber } from '../helpers/validators';
 import UpdatedPointOfSale from '../entity/point-of-sale/updated-point-of-sale';
->>>>>>> e16fd38a
+import { parseRequestPagination } from '../helpers/pagination';
 
 export default class PointOfSaleController extends BaseController {
   private logger: Logger = log4js.getLogger('PointOfSaleController');
@@ -194,12 +191,6 @@
 
     // handle request
     try {
-<<<<<<< HEAD
-      // check if product in database
-      const pointOfSale = (await PointOfSaleService.getPointsOfSale(
-        { pointOfSaleId: parseInt(id, 10), returnContainers: true },
-      ) as PointOfSaleWithContainersResponse[])[0];
-=======
       const pointOfSaleId = parseInt(id, 10);
       // Check if point of sale exists.
       if (!await PointOfSale.findOne(pointOfSaleId)) {
@@ -209,7 +200,6 @@
 
       const pointOfSale = (await PointOfSaleService
         .getPointsOfSale({ pointOfSaleId, returnContainers: true }))[0];
->>>>>>> e16fd38a
       if (pointOfSale) {
         res.json(pointOfSale);
       }
@@ -370,21 +360,8 @@
 
     // Handle request
     try {
-<<<<<<< HEAD
-      let pointsOfSale: PaginatedPointOfSaleResponse;
-      if (this.canGetAll(req)) {
-        pointsOfSale = (await PointOfSaleService.getUpdatedPointsOfSale(
-          {}, { take, skip },
-        )) as PaginatedPointOfSaleResponse;
-      } else {
-        pointsOfSale = await PointOfSaleService.getUpdatedPointsOfSale(
-          { public: true }, { take, skip },
-        ) as PaginatedPointOfSaleResponse;
-      }
-=======
-      const pointsOfSale: UpdatedPointOfSaleResponse[] = (
-        (await PointOfSaleService.getUpdatedPointsOfSale()) as UpdatedPointOfSaleResponse[]);
->>>>>>> e16fd38a
+      const pointsOfSale: PaginatedPointOfSaleResponse[] = (
+        (await PointOfSaleService.getUpdatedPointsOfSale({}, { take, skip },)) as UpdatedPointOfSaleResponse[]);
 
       res.json(pointsOfSale);
     } catch (error) {
