--- conflicted
+++ resolved
@@ -289,13 +289,9 @@
 
     // Handle request
     try {
-<<<<<<< HEAD
-      const products = await ProductService.getProductsPOS({
+      const products = await ProductService.getProducts({
         pointOfSaleId: parseInt(id, 10),
       }, { take, skip });
-=======
-      const products = await ProductService.getProducts({ pointOfSaleId: parseInt(id, 10) });
->>>>>>> 9609afb2
       res.json(products);
     } catch (error) {
       this.logger.error('Could not return all point of sale products:', error);
