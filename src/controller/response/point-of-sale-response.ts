/**
 *  SudoSOS back-end API service.
 *  Copyright (C) 2020  Study association GEWIS
 *
 *  This program is free software: you can redistribute it and/or modify
 *  it under the terms of the GNU Affero General Public License as published
 *  by the Free Software Foundation, either version 3 of the License, or
 *  (at your option) any later version.
 *
 *  This program is distributed in the hope that it will be useful,
 *  but WITHOUT ANY WARRANTY; without even the implied warranty of
 *  MERCHANTABILITY or FITNESS FOR A PARTICULAR PURPOSE.  See the
 *  GNU Affero General Public License for more details.
 *
 *  You should have received a copy of the GNU Affero General Public License
 *  along with this program.  If not, see <https://www.gnu.org/licenses/>.
 */
import BaseResponse from './base-response';
import { ContainerWithProductsResponse } from './container-response';
import { BaseUserResponse } from './user-response';
import { PaginationResult } from '../../helpers/pagination';

/**
 * @typedef {BaseResponse} BasePointOfSaleResponse
 * @property {string} name.required - The name of the point-of-sale.
 */
export interface BasePointOfSaleResponse extends BaseResponse {
  name: string,
}
/**
 * @typedef {BasePointOfSaleResponse} PointOfSaleResponse
 * @property {BaseUserResponse.model} owner - The owner of the point-of-sale.
<<<<<<< HEAD
 * @property {string} startDate.required - The date starting which the POS is active
 * @property {string} endDate.required - The date at which the POS becomes inactive
 * @property {boolean} useAuthentication.required - Whether an user needs to be authenticated
=======
>>>>>>> 3e117695
 * @property {number} revision.required - Revision of the POS
 */
export interface PointOfSaleResponse extends BasePointOfSaleResponse {
  owner?: BaseUserResponse,
  revision: number,
}

/**
 * @typedef PaginatedPointOfSaleResponse
 * @property {PaginationResult.model} _pagination - Pagination metadata
 * @property {Array<PointOfSaleResponse.model>} records - Returned points of sale
 */
export interface PaginatedPointOfSaleResponse {
  _pagination: PaginationResult,
  records: (PointOfSaleResponse | PointOfSaleWithContainersResponse)[],
}

/**
 * @typedef {BasePointOfSaleResponse} UpdatedPointOfSaleResponse
 * @property {BaseUserResponse.model} owner.required - The owner of the point-of-sale.
 */
export interface UpdatedPointOfSaleResponse extends BasePointOfSaleResponse {
  owner?: BaseUserResponse,
}

type UpdatedPOSResponses = UpdatedPointOfSaleResponse | UpdatedPointOfSaleWithContainersResponse;

/**
 * @typedef PaginatedUpdatedPointOfSaleResponse
 * @property {PaginationResult.model} _pagination - Pagination metadata
 * @property {Array<UpdatedPOSResponses.model>}
 * records - Returned points of sale
 */
export interface PaginatedUpdatedPointOfSaleResponse {
  _pagination: PaginationResult,
  records: (UpdatedPOSResponses)[],
}

/**
 * @typedef {PointOfSaleResponse} PointOfSaleWithContainersResponse
 * @property {Array<ContainerWithProductsResponse.model>} containers.required - The containers
 * in the point-of-sale.
 */
export interface PointOfSaleWithContainersResponse extends PointOfSaleResponse {
  containers: ContainerWithProductsResponse[],
}

/**
 * @typedef {UpdatedPointOfSaleResponse} UpdatedPointOfSaleWithContainersResponse
 * @property {Array<ContainerWithProductsResponse.model>} containers.required - The containers
 * in the point-of-sale.
 */
export interface UpdatedPointOfSaleWithContainersResponse extends UpdatedPointOfSaleResponse {
  containers: ContainerWithProductsResponse[],
}<|MERGE_RESOLUTION|>--- conflicted
+++ resolved
@@ -30,12 +30,6 @@
 /**
  * @typedef {BasePointOfSaleResponse} PointOfSaleResponse
  * @property {BaseUserResponse.model} owner - The owner of the point-of-sale.
-<<<<<<< HEAD
- * @property {string} startDate.required - The date starting which the POS is active
- * @property {string} endDate.required - The date at which the POS becomes inactive
- * @property {boolean} useAuthentication.required - Whether an user needs to be authenticated
-=======
->>>>>>> 3e117695
  * @property {number} revision.required - Revision of the POS
  */
 export interface PointOfSaleResponse extends BasePointOfSaleResponse {
