/**
 *  SudoSOS back-end API service.
 *  Copyright (C) 2020  Study association GEWIS
 *
 *  This program is free software: you can redistribute it and/or modify
 *  it under the terms of the GNU Affero General Public License as published
 *  by the Free Software Foundation, either version 3 of the License, or
 *  (at your option) any later version.
 *
 *  This program is distributed in the hope that it will be useful,
 *  but WITHOUT ANY WARRANTY; without even the implied warranty of
 *  MERCHANTABILITY or FITNESS FOR A PARTICULAR PURPOSE.  See the
 *  GNU Affero General Public License for more details.
 *
 *  You should have received a copy of the GNU Affero General Public License
 *  along with this program.  If not, see <https://www.gnu.org/licenses/>.
 */
import { DineroObject } from 'dinero.js';
import BaseResponse from './base-response';
import { BasePointOfSaleResponse } from './point-of-sale-response';
import { BaseContainerResponse } from './container-response';
import { BaseProductResponse } from './product-response';
import { BaseUserResponse, UserResponse } from './user-response';
import { DineroObjectResponse } from './dinero-response';
import { PaginationResult } from '../../helpers/pagination';

/**
 * @typedef {BaseResponse} BaseTransactionResponse
 * @property {UserResponse.model} from.required - The account from which the transaction
 * is subtracted.
 * @property {UserResponse.model} createdBy - The user that created the transaction, if not
 * same as 'from'..
 * @property {BasePointOfSaleResponse.model} pointOfSale - The POS at which this transaction
 * has been created
 * @property {Dinero.model} value - Total sum of subtransactions
 */
export interface BaseTransactionResponse extends BaseResponse {
  from: UserResponse,
  createdBy?: UserResponse,
  pointOfSale: BasePointOfSaleResponse,
  value: DineroObject,
}

/**
 * @typedef {BaseResponse} TransactionResponse
 * @property {BaseUserResponse.model} from.required - The account from which the transaction
 * is subtracted.
 * @property {BaseUserResponse.model} createdBy - The user that created the transaction, if not
 * same as 'from'.
 * @property {Array.<SubTransactionResponse.model>} subTransactions.required - The subtransactions
 * belonging to this transaction.
 * @property {BasePointOfSaleResponse.model} pointOfSale - The POS at which this transaction
 * has been created
 * @property {DineroObjectResponse.model} totalPriceInclVat.required - The total cost of the
 * transaction
 */
export interface TransactionResponse extends BaseResponse {
  from: BaseUserResponse,
  createdBy?: BaseUserResponse,
  subTransactions: SubTransactionResponse[],
  pointOfSale: BasePointOfSaleResponse,
  totalPriceInclVat: DineroObjectResponse,
}

/**
 * @typedef {BaseResponse} SubTransactionResponse
 * @property {BaseUserResponse.model} to.required - The account that the transaction is added to.
 * @property {BaseContainerResponse.model} container.required - The container from which all
 * products in the SubTransactionRows are bought
<<<<<<< HEAD
 * @property {Array.<SubTransactionRowResponse>} subTransactionsRows.required - The rows of this
 *     SubTransaction
 * @property {DineroObjectResponse.model} totalPriceInclVat.required - The total cost of the sub
 *     transaction
=======
 * @property {Array.<SubTransactionRowResponse.model>} subTransactionsRows.required
 *            The rows of this SubTransaction
 * @property {DineroObjectResponse.model} price.required - The total cost of the sub transaction
>>>>>>> 8af06f10
 */
export interface SubTransactionResponse extends BaseResponse {
  to: BaseUserResponse,
  container: BaseContainerResponse,
  subTransactionRows: SubTransactionRowResponse[],
  totalPriceInclVat: DineroObjectResponse,
}

/**
 * @typedef {SubTransactionRowResponse} SubTransactionRowResponse
 * @property {BaseProductResponse} product.required - The product that has been bought
 * @property {number} amount.required - The amount that has been bought
 * @property {DineroObjectResponse.model} totalPriceInclVat.required - The cost of the
 *     sub transaction row
 */
export interface SubTransactionRowResponse extends BaseResponse {
  product: BaseProductResponse,
  amount: number,
  totalPriceInclVat: DineroObjectResponse,
}

/**
 * @typedef PaginatedBaseTransactionResponse
 * @property {PaginationResult.model} _pagination - Pagination metadata
 * @property {Array.<BaseTransactionResponse.model>} records - Returned banners
 */
export interface PaginatedBaseTransactionResponse {
  _pagination: PaginationResult,
  records: BaseTransactionResponse[],
}<|MERGE_RESOLUTION|>--- conflicted
+++ resolved
@@ -67,16 +67,10 @@
  * @property {BaseUserResponse.model} to.required - The account that the transaction is added to.
  * @property {BaseContainerResponse.model} container.required - The container from which all
  * products in the SubTransactionRows are bought
-<<<<<<< HEAD
  * @property {Array.<SubTransactionRowResponse>} subTransactionsRows.required - The rows of this
  *     SubTransaction
  * @property {DineroObjectResponse.model} totalPriceInclVat.required - The total cost of the sub
  *     transaction
-=======
- * @property {Array.<SubTransactionRowResponse.model>} subTransactionsRows.required
- *            The rows of this SubTransaction
- * @property {DineroObjectResponse.model} price.required - The total cost of the sub transaction
->>>>>>> 8af06f10
  */
 export interface SubTransactionResponse extends BaseResponse {
   to: BaseUserResponse,
