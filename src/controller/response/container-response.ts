--- conflicted
+++ resolved
@@ -31,13 +31,7 @@
 
 /**
  * @typedef {BaseContainerResponse} ContainerResponse
-<<<<<<< HEAD
- * @property {number} revision - The revision of the container.
- * @property {User.model} owner.required - The owner of the container.
- * @property {BaseProductResponse} products.required - The products in the container.
-=======
  * @property {BaseUserResponse.model} owner.required - The owner of the container.
->>>>>>> c074ca56
  */
 export interface ContainerResponse extends BaseContainerResponse {
   owner: BaseUserResponse,
