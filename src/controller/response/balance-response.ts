--- conflicted
+++ resolved
@@ -32,15 +32,10 @@
 export default interface BalanceResponse {
   id: number;
   amount: DineroObjectResponse;
-<<<<<<< HEAD
-  fine: DineroObjectResponse | null;
-  fineSince: string | null;
-  lastTransactionId: number | null;
-  lastTransferId: number | null;
-=======
+  fine?: DineroObjectResponse | null;
+  fineSince?: string | null;
   lastTransactionId?: number | null;
   lastTransferId?: number | null;
->>>>>>> 3e5b6ac6
 }
 
 /**
