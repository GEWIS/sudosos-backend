/**
 *  SudoSOS back-end API service.
 *  Copyright (C) 2020  Study association GEWIS
 *
 *  This program is free software: you can redistribute it and/or modify
 *  it under the terms of the GNU Affero General Public License as published
 *  by the Free Software Foundation, either version 3 of the License, or
 *  (at your option) any later version.
 *
 *  This program is distributed in the hope that it will be useful,
 *  but WITHOUT ANY WARRANTY; without even the implied warranty of
 *  MERCHANTABILITY or FITNESS FOR A PARTICULAR PURPOSE.  See the
 *  GNU Affero General Public License for more details.
 *
 *  You should have received a copy of the GNU Affero General Public License
 *  along with this program.  If not, see <https://www.gnu.org/licenses/>.
 */
import { DineroObjectResponse } from './dinero-response';
import { PaginationResult } from '../../helpers/pagination';

/**
<<<<<<< HEAD
 * @typedef {BaseResponse} BalanceResponse
=======
 * @typedef BalanceResponse
>>>>>>> ec606eda
 * @property {number} id.required - ID of the user this balance belongs to
 * @property {DineroObjectResponse.model} amount.required - The amount of balance this user has
 * @property {number} lastTransactionId - The ID of the last transaction that was
 * present when the balance was cached
 * @property {number} lastTransferId - The ID of the last transfer that was
 * present when the balance was cached
 */
export default interface BalanceResponse {
  id: number;
  amount: DineroObjectResponse;
  lastTransactionId: number | null;
  lastTransferId: number | null;
}

/**
 * @typedef PaginatedBalanceResponse
 * @property {PaginationResult.model} _pagination - Pagination metadata
 * @property {Array<BalanceResponse>} records - Returned balance responses
 */
export interface PaginatedBalanceResponse {
  _pagination: PaginationResult,
  records: BalanceResponse[];
}<|MERGE_RESOLUTION|>--- conflicted
+++ resolved
@@ -19,11 +19,7 @@
 import { PaginationResult } from '../../helpers/pagination';
 
 /**
-<<<<<<< HEAD
- * @typedef {BaseResponse} BalanceResponse
-=======
  * @typedef BalanceResponse
->>>>>>> ec606eda
  * @property {number} id.required - ID of the user this balance belongs to
  * @property {DineroObjectResponse.model} amount.required - The amount of balance this user has
  * @property {number} lastTransactionId - The ID of the last transaction that was
