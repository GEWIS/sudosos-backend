--- conflicted
+++ resolved
@@ -19,36 +19,17 @@
 import { BaseUserResponse } from './user-response';
 import { ProductCategoryResponse } from './product-category-response';
 import { PaginationResult } from '../../helpers/pagination';
-<<<<<<< HEAD
+import { DineroObjectResponse } from './dinero-response';
 import { BaseVatGroupResponse } from './vat-group-response';
-=======
-import { DineroObjectResponse } from './dinero-response';
->>>>>>> 843933be
 
 /**
  * @typedef {BaseResponse} BaseProductResponse
  * @property {string} name.required - The name of the product.
-<<<<<<< HEAD
- * @property {DineroObject.model} priceInclVat.required - The price of the product.
+ * @property {DineroObjectResponse.model} priceInclVat.required - The price of the product.
  */
 export interface BaseProductResponse extends BaseResponse {
   name: string,
-  priceInclVat: DineroObject,
-}
-
-/**
- * @typedef {BaseProductResponse} ProductResponse
- * @property {BaseUserResponse.model} owner.required - The owner of the product.
- * @property {DineroObject.model} priceExclVat.required - The price of the product excluding VAT
- * @property {BaseVatGroupResponse.model} vat.required - The VAT percentage
- * @property {ProductCategoryResponse.model} category.required
- *  - The category the product belongs to.
-=======
- * @property {DineroObjectResponse.model} price.required - The price of the product.
- */
-export interface BaseProductResponse extends BaseResponse {
-  name: string,
-  price: DineroObjectResponse,
+  priceInclVat: DineroObjectResponse,
 }
 
 /**
@@ -57,13 +38,17 @@
  * @property {BaseUserResponse.model} owner.required - The owner of the product.
  * @property {ProductCategoryResponse.model} category.required -
  *           The category the product belongs to.
->>>>>>> 843933be
+ * @property {DineroObjectResponse.model} priceExclVat.required - The price of the product
+ *           excluding VAT
+ * @property {BaseVatGroupResponse.model} vat.required - The VAT percentage
+ * @property {ProductCategoryResponse.model} category.required
+ *  - The category the product belongs to.
  * @property {string} image - The URL to the picture representing this product.
  * @property {number} alcoholPercentage - The percentage of alcohol in this product.
  */
 export interface UpdatedProductResponse extends BaseProductResponse {
   owner: BaseUserResponse,
-  priceExclVat: DineroObject
+  priceExclVat: DineroObjectResponse,
   vat: BaseVatGroupResponse,
   category: ProductCategoryResponse,
   image: string,
