--- conflicted
+++ resolved
@@ -26,12 +26,9 @@
   * @property {string} activeStartDate - Start date of the borrelkaart group
   * @property {string} activeEndDate.required - End date of the borrelkaart group
   * @property {Array.<UserResponse>} users.required - Users in the borrelkaart group
-<<<<<<< HEAD
-=======
   * @property {DineroObjectRequest.model} balance.required - Start balance to be assigned
   *  to the borrelkaart users
   * @property {number} amount.required - Amount of users to be assigned to the borrelkaart group
->>>>>>> ec606eda
   */
 export default interface BorrelkaartGroupResponse extends BaseResponse {
   name: string,
@@ -45,7 +42,7 @@
 /**
  * @typedef PaginatedBorrelkaartGroupResponse
  * @property {PaginationResult.model} _pagination - Pagination metadata
- * @property {Array.<BorrelkaartGroupResponse>} records - Returned borrelkaart groups
+ * @property {Array<BorrelkaartGroupResponse.model>} records - Returned borrelkaart groups
  */
 export interface PaginatedBorrelkaartGroupResponse {
   _pagination: PaginationResult,
