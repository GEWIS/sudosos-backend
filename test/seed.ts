--- conflicted
+++ resolved
@@ -33,11 +33,14 @@
 import UpdatedProduct from '../src/entity/product/updated-product';
 import UpdatedContainer from '../src/entity/container/updated-container';
 import UpdatedPointOfSale from '../src/entity/point-of-sale/updated-point-of-sale';
-<<<<<<< HEAD
+import Transfer from '../src/entity/transactions/transfer';
+import ProductImage from '../src/entity/file/product-image';
+import Banner from '../src/entity/banner';
+import BannerImage from '../src/entity/file/banner-image';
+import { BANNER_IMAGE_LOCATION, PRODUCT_IMAGE_LOCATION } from '../src/files/storage';
 import InvoiceUser from '../src/entity/user/invoice-user';
 import Invoice from '../src/entity/invoices/invoice';
 import InvoiceEntry from '../src/entity/invoices/invoice-entry';
-import Transfer, { TransferType } from '../src/entity/transactions/transfer';
 import InvoiceStatus, { InvoiceState } from '../src/entity/invoices/invoice-status';
 
 /**
@@ -54,13 +57,6 @@
   }
   return invoiceUsers;
 }
-=======
-import Transfer from '../src/entity/transactions/transfer';
-import ProductImage from '../src/entity/file/product-image';
-import Banner from '../src/entity/banner';
-import BannerImage from '../src/entity/file/banner-image';
-import { BANNER_IMAGE_LOCATION, PRODUCT_IMAGE_LOCATION } from '../src/files/storage';
->>>>>>> 2561de97
 
 /**
  * Defines user objects with the given parameters.
@@ -170,7 +166,6 @@
     const transfer = Object.assign(new Transfer(), {
       from: null,
       to,
-      type: TransferType.INVOICE,
       amount: dinero({
         amount: cost,
       }),
@@ -1252,51 +1247,21 @@
   for (let i = 0; i < users.length; i += 1) {
     let newTransfer = Object.assign(new Transfer(), {
       description: '',
-<<<<<<< HEAD
-      type: TransferType.DEPOSIT,
-=======
->>>>>>> 2561de97
       amount: dinero({ amount: 100 * (i + 1) }),
       from: undefined,
       to: users[i],
     });
     transfers.push(newTransfer);
-<<<<<<< HEAD
-    let promise = Transfer.save(newTransfer);
-    promises.push(promise);
-
-    newTransfer = Object.assign(new Transfer(), {
-      description: '',
-      type: TransferType.INVOICE,
-      amount: dinero({ amount: i + 1 }),
-=======
     promises.push(Transfer.save(newTransfer));
 
     newTransfer = Object.assign(new Transfer(), {
       description: '',
       amount: dinero({ amount: 50 * (i + 1) }),
->>>>>>> 2561de97
       from: users[i],
       to: undefined,
     });
     transfers.push(newTransfer);
-<<<<<<< HEAD
-    promise = Transfer.save(newTransfer);
-    promises.push(promise);
-
-    newTransfer = Object.assign(new Transfer(), {
-      description: `${i + 1}`,
-      type: TransferType.CUSTOM,
-      amount: dinero({ amount: i + 1 }),
-      from: users[i],
-      to: undefined,
-    });
-    transfers.push(newTransfer);
-    promise = Transfer.save(newTransfer);
-    promises.push(promise);
-=======
     promises.push(Transfer.save(newTransfer));
->>>>>>> 2561de97
   }
 
   await Promise.all(promises);
@@ -1304,8 +1269,6 @@
   return transfers;
 }
 
-<<<<<<< HEAD
-=======
 /**
  * Create a BannerImage object. When not in a testing environment, a banner image
  * will also be saved on disk.
@@ -1371,7 +1334,6 @@
   return { banners, bannerImages };
 }
 
->>>>>>> 2561de97
 export interface DatabaseContent {
   users: User[],
   categories: ProductCategory[],
@@ -1385,13 +1347,9 @@
   pointOfSaleRevisions: PointOfSaleRevision[],
   updatedPointsOfSale: UpdatedPointOfSale[],
   transactions: Transaction[],
-<<<<<<< HEAD
   invoices: Invoice[]
   transfers: Transfer[]
-=======
-  transfers: Transfer[]
   banners: Banner[],
->>>>>>> 2561de97
 }
 
 export default async function seedDatabase(): Promise<DatabaseContent> {
@@ -1406,11 +1364,8 @@
   );
   const { transactions } = await seedTransactions(users, pointOfSaleRevisions);
   const transfers = await seedTransfers(users);
-<<<<<<< HEAD
   const invoices = await seedInvoices(users, transactions);
-=======
   const { banners } = await seedBanners(users);
->>>>>>> 2561de97
 
   return {
     users,
@@ -1425,12 +1380,8 @@
     pointOfSaleRevisions,
     updatedPointsOfSale,
     transactions,
-<<<<<<< HEAD
     invoices,
     transfers,
-=======
-    transfers,
     banners,
->>>>>>> 2561de97
   };
 }