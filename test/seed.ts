--- conflicted
+++ resolved
@@ -34,14 +34,11 @@
 import UpdatedProduct from '../src/entity/product/updated-product';
 import UpdatedContainer from '../src/entity/container/updated-container';
 import UpdatedPointOfSale from '../src/entity/point-of-sale/updated-point-of-sale';
-<<<<<<< HEAD
 import Transfer from '../src/entity/transactions/transfer';
-=======
 import ProductImage from '../src/entity/file/product-image';
 import Banner from '../src/entity/banner';
 import BannerImage from '../src/entity/file/banner-image';
 import { BANNER_IMAGE_LOCATION, PRODUCT_IMAGE_LOCATION } from '../src/files/storage';
->>>>>>> 3500e6d4
 
 /**
  * Defines user objects with the given parameters.
@@ -1134,7 +1131,6 @@
   return { transactions };
 }
 
-<<<<<<< HEAD
 export async function seedTransfers(users: User[]) : Promise<Transfer[]> {
   const transfers: Transfer[] = [];
   const promises: Promise<any>[] = [];
@@ -1162,7 +1158,8 @@
   await Promise.all(promises);
 
   return transfers;
-=======
+}
+
 /**
  * Create a BannerImage object. When not in a testing environment, a banner image
  * will also be saved on disk.
@@ -1226,7 +1223,6 @@
   await Promise.all(banners.map((banner) => Banner.save(banner)));
 
   return { banners, bannerImages };
->>>>>>> 3500e6d4
 }
 
 export interface DatabaseContent {
@@ -1242,11 +1238,8 @@
   pointOfSaleRevisions: PointOfSaleRevision[],
   updatedPointsOfSale: UpdatedPointOfSale[],
   transactions: Transaction[],
-<<<<<<< HEAD
   transfers: Transfer[]
-=======
   banners: Banner[],
->>>>>>> 3500e6d4
 }
 
 export default async function seedDatabase(): Promise<DatabaseContent> {
@@ -1260,11 +1253,8 @@
     users, containerRevisions, containers,
   );
   const { transactions } = await seedTransactions(users, pointOfSaleRevisions);
-<<<<<<< HEAD
   const transfers = await seedTransfers(users);
-=======
   const { banners } = await seedBanners(users);
->>>>>>> 3500e6d4
 
   return {
     users,
@@ -1279,10 +1269,7 @@
     pointOfSaleRevisions,
     updatedPointsOfSale,
     transactions,
-<<<<<<< HEAD
     transfers,
-=======
     banners,
->>>>>>> 3500e6d4
   };
 }