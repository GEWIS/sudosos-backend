/**
 *  SudoSOS back-end API service.
 *  Copyright (C) 2020  Study association GEWIS
 *
 *  This program is free software: you can redistribute it and/or modify
 *  it under the terms of the GNU Affero General Public License as published
 *  by the Free Software Foundation, either version 3 of the License, or
 *  (at your option) any later version.
 *
 *  This program is distributed in the hope that it will be useful,
 *  but WITHOUT ANY WARRANTY; without even the implied warranty of
 *  MERCHANTABILITY or FITNESS FOR A PARTICULAR PURPOSE.  See the
 *  GNU Affero General Public License for more details.
 *
 *  You should have received a copy of the GNU Affero General Public License
 *  along with this program.  If not, see <https://www.gnu.org/licenses/>.
 */
import express, { Application } from 'express';
import { expect, request } from 'chai';
import { SwaggerSpecification } from 'swagger-model-validator';
import { Connection } from 'typeorm';
import { json } from 'body-parser';
import UserController from '../../../src/controller/user-controller';
import User, { UserType } from '../../../src/entity/user/user';
import Product from '../../../src/entity/product/product';
import Transaction from '../../../src/entity/transactions/transaction';
import TokenHandler from '../../../src/authentication/token-handler';
import Database from '../../../src/database/database';
import Swagger from '../../../src/start/swagger';
import TokenMiddleware from '../../../src/middleware/token-middleware';
import ProductCategory from '../../../src/entity/product/product-category';
import Container from '../../../src/entity/container/container';
import PointOfSale from '../../../src/entity/point-of-sale/point-of-sale';
import ProductRevision from '../../../src/entity/product/product-revision';
import ContainerRevision from '../../../src/entity/container/container-revision';
import PointOfSaleRevision from '../../../src/entity/point-of-sale/point-of-sale-revision';
import seedDatabase from '../../seed';
import { verifyUserEntity } from '../validators';
import RoleManager from '../../../src/rbac/role-manager';

describe('UserController', (): void => {
  let ctx: {
    connection: Connection,
    app: Application,
    specification: SwaggerSpecification,
    controller: UserController,
    userToken: string,
    adminToken: string,
    user: User,
    users: User[],
    categories: ProductCategory[],
    products: Product[],
    productRevisions: ProductRevision[],
    containers: Container[],
    containerRevisions: ContainerRevision[],
    pointsOfSale: PointOfSale[],
    pointOfSaleRevisions: PointOfSaleRevision[],
    transactions: Transaction[],
  };

<<<<<<< HEAD
  before(async function test() {
=======
  before(async function before() {
>>>>>>> 0d6edb34
    const connection = await Database.initialize();
    ctx = { connection } as any; // on timeout forces connection to close
    const app = express();
    this.timeout(10000);
    const database = await seedDatabase();
    ctx = {
      connection,
      app,
      specification: undefined,
      controller: undefined,
      userToken: undefined,
      adminToken: undefined,
      user: {
        firstName: 'Roy',
        lastName: 'Kakkenberg',
        type: UserType.MEMBER,
      } as any as User,
      ...database,
    };

    ctx.users.push({
      firstName: 'Kevin',
      lastName: 'Jilessen',
      type: UserType.MEMBER,
      deleted: true,
      active: true,
    } as any as User);

    const tokenHandler = new TokenHandler({
      algorithm: 'HS256', publicKey: 'test', privateKey: 'test', expiry: 3600,
    });
    ctx.userToken = await tokenHandler.signToken({ user: ctx.users[0], roles: ['User'] }, '1');
    ctx.adminToken = await tokenHandler.signToken({ user: ctx.users[6], roles: ['User', 'Admin'] }, '1');

    const all = { all: new Set<string>(['*']) };
    const own = { own: new Set<string>(['*']) };
    const roleManager = new RoleManager();
    roleManager.registerRole({
      name: 'Admin',
      permissions: {
        User: {
          create: all,
          get: all,
          update: all,
          delete: all,
        },
        Product: {
          get: all,
          update: all,
        },
      },
      assignmentCheck: async (user: User) => user.type === UserType.LOCAL_ADMIN,
    });
    roleManager.registerRole({
      name: 'User',
      permissions: {
        User: {
          get: own,
        },
        Product: {
          get: own,
          update: own,
        },
      },
      assignmentCheck: async () => true,
    });

    ctx.specification = await Swagger.initialize(ctx.app);
    ctx.controller = new UserController({
      specification: ctx.specification,
      roleManager,
    });

    ctx.app.use(json());
    ctx.app.use(new TokenMiddleware({ tokenHandler, refreshFactor: 0.5 }).getMiddleware());
    ctx.app.use('/users', ctx.controller.getRouter());
  });

  after(async () => {
    await ctx.connection.close();
  });

  describe('GET /users', () => {
    it('should return all users if admin', async () => {
      const res = await request(ctx.app)
        .get('/users')
        .set('Authorization', `Bearer ${ctx.adminToken}`);
      expect(res.status).to.equal(200);

      const users = res.body as User[];
      const spec = await Swagger.importSpecification();
      const pagination = parseInt(process.env.PAGINATION_DEFAULT, 10);
      expect(users.length).to.equal(pagination);
      users.forEach((user: User) => {
        verifyUserEntity(spec, user);
      });
    });
    it('should give an HTTP 403 if not admin', async () => {
      const res = await request(ctx.app)
        .get('/users')
        .set('Authorization', `Bearer ${ctx.userToken}`);
      expect(res.status).to.equal(403);
    });
  });

  describe('GET /users/:id', () => {
    it('should return correct user (myself)', async () => {
      const res = await request(ctx.app)
        .get('/users/1')
        .set('Authorization', `Bearer ${ctx.userToken}`);
      expect(res.status).to.equal(200);

      const user = res.body as User;
      const spec = await Swagger.importSpecification();
      verifyUserEntity(spec, user);
    });
    it('should give an HTTP 403 when requesting different user', async () => {
      const res = await request(ctx.app)
        .get('/users/2')
        .set('Authorization', `Bearer ${ctx.userToken}`);
      expect(res.status).to.equal(403);
    });
    it('should give an HTTP 403 when requesting different user that does not exist', async () => {
      const res = await request(ctx.app)
        .get('/users/1234')
        .set('Authorization', `Bearer ${ctx.userToken}`);
      expect(res.status).to.equal(403);
    });
    it('should return correct user when admin requests different user', async () => {
      const res = await request(ctx.app)
        .get('/users/1')
        .set('Authorization', `Bearer ${ctx.adminToken}`);
      expect(res.status).to.equal(200);

      const user = res.body as User;
      const spec = await Swagger.importSpecification();
      verifyUserEntity(spec, user);
    });
    it('should give an HTTP 404 when admin requests different user that does not exist', async () => {
      const res = await request(ctx.app)
        .get('/users/1234')
        .set('Authorization', `Bearer ${ctx.adminToken}`);
      expect(res.status).to.equal(404);
    });
    it('should give an HTTP 404 when admin requests deleted user', async () => {
      const res = await request(ctx.app)
        .get('/users/25')
        .set('Authorization', `Bearer ${ctx.adminToken}`);
      expect(res.status).to.equal(404);
    });
  });

  describe('POST /users', () => {
    it('should give an HTTP 403 when not an admin', async () => {
      const res = await request(ctx.app)
        .post('/users')
        .set('Authorization', `Bearer ${ctx.userToken}`)
        .send(ctx.user);
      expect(res.status).to.equal(403);
    });

    it('should give HTTP 200 when correctly creating user', async () => {
      const res = await request(ctx.app)
        .post('/users')
        .set('Authorization', `Bearer ${ctx.adminToken}`)
        .send(ctx.user);
      expect(res.status).to.equal(201);

      const user = res.body as User;
      const spec = await Swagger.importSpecification();
      verifyUserEntity(spec, user);
    });

    it('should create user without lastName', async () => {
      const userObj = { ...ctx.user };
      delete userObj.lastName;

      const res = await request(ctx.app)
        .post('/users')
        .set('Authorization', `Bearer ${ctx.adminToken}`)
        .send(userObj);
      expect(res.status).to.equal(201);

      const user = res.body as User;
      const spec = await Swagger.importSpecification();
      verifyUserEntity(spec, user);
    });

    it('should create user with empty lastName', async () => {
      const userObj = { ...ctx.user, lastName: '' };

      const res = await request(ctx.app)
        .post('/users')
        .set('Authorization', `Bearer ${ctx.adminToken}`)
        .send(userObj);
      expect(res.status).to.equal(201);

      const user = res.body as User;
      const spec = await Swagger.importSpecification();
      verifyUserEntity(spec, user);
    });

    it('should give HTTP 400 when too long lastName', async () => {
      const userObj = { ...ctx.user, lastName: 'ThisIsAStringThatIsMuchTooLongToFitInASixtyFourCharacterStringBox' };

      const res = await request(ctx.app)
        .post('/users')
        .set('Authorization', `Bearer ${ctx.adminToken}`)
        .send(userObj);
      expect(res.status).to.equal(400);
    });

    it('should give HTTP 400 when no firstName', async () => {
      const userObj = { ...ctx.user };
      delete userObj.firstName;

      const res = await request(ctx.app)
        .post('/users')
        .set('Authorization', `Bearer ${ctx.adminToken}`)
        .send(userObj);
      expect(res.status).to.equal(400);
    });

    it('should give HTTP 400 when empty firstName', async () => {
      const userObj = { ...ctx.user, firstName: '' };

      const res = await request(ctx.app)
        .post('/users')
        .set('Authorization', `Bearer ${ctx.adminToken}`)
        .send(userObj);
      expect(res.status).to.equal(400);
    });

    it('should give HTTP 400 when too long firstName', async () => {
      const userObj = { ...ctx.user, firstName: 'ThisIsAStringThatIsMuchTooLongToFitInASixtyFourCharacterStringBox' };

      const res = await request(ctx.app)
        .post('/users')
        .set('Authorization', `Bearer ${ctx.adminToken}`)
        .send(userObj);
      expect(res.status).to.equal(400);
    });

    it('should give HTTP 400 when non-existing UserType', async () => {
      const userObj = { ...ctx.user, type: 6969420 };

      const res = await request(ctx.app)
        .post('/users')
        .set('Authorization', `Bearer ${ctx.adminToken}`)
        .send(userObj);
      expect(res.status).to.equal(400);
    });

    it('should give HTTP 400 when new user is already deleted', async () => {
      const userObj = { ...ctx.user, deleted: true };

      const res = await request(ctx.app)
        .post('/users')
        .set('Authorization', `Bearer ${ctx.adminToken}`)
        .send(userObj);
      expect(res.status).to.equal(400);
    });

    it('should create user when active is true', async () => {
      const userObj = { ...ctx.user, active: true };

      const res = await request(ctx.app)
        .post('/users')
        .set('Authorization', `Bearer ${ctx.adminToken}`)
        .send(userObj);
      expect(res.status).to.equal(201);

      const user = res.body as User;
      const spec = await Swagger.importSpecification();
      verifyUserEntity(spec, user);
    });

    it('should create user when active is false', async () => {
      const userObj = { ...ctx.user, active: false };

      const res = await request(ctx.app)
        .post('/users')
        .set('Authorization', `Bearer ${ctx.adminToken}`)
        .send(userObj);
      expect(res.status).to.equal(201);

      const user = res.body as User;
      const spec = await Swagger.importSpecification();
      verifyUserEntity(spec, user);
    });
  });

  describe('PATCH /users/:id', () => {
    it('should give HTTP 403 when user is not an admin', async () => {
      const res = await request(ctx.app)
        .patch('/users/1')
        .set('Authorization', `Bearer ${ctx.userToken}`)
        .send({ firstName: 'Ralf' });
      expect(res.status).to.equal(403);
    });
    it('should correctly change firstName if requester is admin', async () => {
      const firstName = 'Ralf';

      const res = await request(ctx.app)
        .patch('/users/1')
        .set('Authorization', `Bearer ${ctx.adminToken}`)
        .send({ firstName });
      expect(res.status).to.equal(200);

      const user = res.body as User;
      const spec = await Swagger.importSpecification();
      expect(user.firstName).to.deep.equal(firstName);
      verifyUserEntity(spec, user);
    });
    it('should give HTTP 400 if firstName is emtpy', async () => {
      const res = await request(ctx.app)
        .patch('/users/1')
        .set('Authorization', `Bearer ${ctx.adminToken}`)
        .send({ firstName: '' });
      expect(res.status).to.equal(400);
    });
    it('should give HTTP 400 if firstName is too long', async () => {
      const res = await request(ctx.app)
        .patch('/users/1')
        .set('Authorization', `Bearer ${ctx.adminToken}`)
        .send({ firstName: 'ThisIsAStringThatIsMuchTooLongToFitInASixtyFourCharacterStringBox' });
      expect(res.status).to.equal(400);
    });
    it('should correctly change lastName if requester is admin', async () => {
      const lastName = 'Eemers';

      const res = await request(ctx.app)
        .patch('/users/1')
        .set('Authorization', `Bearer ${ctx.adminToken}`)
        .send({ lastName });
      expect(res.status).to.equal(200);

      const user = res.body as User;
      const spec = await Swagger.importSpecification();
      expect(user.lastName).to.deep.equal(lastName);
      verifyUserEntity(spec, user);
    });
    it('should correctly change lastName to empty string if requester is admin', async () => {
      const lastName = '';

      const res = await request(ctx.app)
        .patch('/users/1')
        .set('Authorization', `Bearer ${ctx.adminToken}`)
        .send({ lastName });
      expect(res.status).to.equal(200);

      const user = res.body as User;
      const spec = await Swagger.importSpecification();
      expect(user.lastName).to.deep.equal(lastName);
      verifyUserEntity(spec, user);
    });
    it('should give HTTP 400 if firstName is too long', async () => {
      const res = await request(ctx.app)
        .patch('/users/1')
        .set('Authorization', `Bearer ${ctx.adminToken}`)
        .send({ lastName: 'ThisIsAStringThatIsMuchTooLongToFitInASixtyFourCharacterStringBox' });
      expect(res.status).to.equal(400);
    });
    it('should correctly set user inactive if requester is admin', async () => {
      const active = false;

      const res = await request(ctx.app)
        .patch('/users/13')
        .set('Authorization', `Bearer ${ctx.adminToken}`)
        .send({ active });
      expect(res.status).to.equal(200);

      const user = res.body as User;
      const spec = await Swagger.importSpecification();
      expect(user.active).to.deep.equal(active);
      verifyUserEntity(spec, user);
    });
    it('should correctly set user active if requester is admin', async () => {
      const active = true;

      const res = await request(ctx.app)
        .patch('/users/12')
        .set('Authorization', `Bearer ${ctx.adminToken}`)
        .send({ active });
      expect(res.status).to.equal(200);

      const user = res.body as User;
      const spec = await Swagger.importSpecification();
      expect(user.active).to.deep.equal(active);
      verifyUserEntity(spec, user);
    });
    it('should give HTTP 400 if active is undefined', async () => {
      const res = await request(ctx.app)
        .patch('/users/1')
        .set('Authorization', `Bearer ${ctx.adminToken}`)
        .send({ active: undefined });
      expect(res.status).to.equal(400);
    });
  });

  describe('DELETE /users/:id', () => {
    it('should give HTTP 403 when user is not an admin', async () => {
      const res = await request(ctx.app)
        .delete('/users/24')
        .set('Authorization', `Bearer ${ctx.userToken}`);
      expect(res.status).to.equal(403);
    });

    it('should correctly delete user if requester is admin', async () => {
      let res = await request(ctx.app)
        .delete('/users/24')
        .set('Authorization', `Bearer ${ctx.adminToken}`);
      expect(res.status).to.equal(204);

      // User does not exist anymore
      res = await request(ctx.app)
        .get('/users/24')
        .set('Authorization', `Bearer ${ctx.adminToken}`);
      expect(res.status).to.equal(404);
    });

    it('should give HTTP 404 if admin and user does not exist', async () => {
      const res = await request(ctx.app)
        .delete('/users/1234')
        .set('Authorization', `Bearer ${ctx.adminToken}`);
      expect(res.status).to.equal(404);
    });

    it('should give HTTP 400 if admin requests to delete itself', async () => {
      const res = await request(ctx.app)
        .delete('/users/7')
        .set('Authorization', `Bearer ${ctx.adminToken}`);
      expect(res.status).to.equal(400);
    });

    it('should give HTTP 404 if trying to delete user twice', async () => {
      const res = await request(ctx.app)
        .delete('/users/4')
        .set('Authorization', `Bearer ${ctx.adminToken}`);
      expect(res.status).to.equal(204);

      const res2 = await request(ctx.app)
        .delete('/users/4')
        .set('Authorization', `Bearer ${ctx.adminToken}`);
      expect(res2.status).to.equal(404);
    });
  });

  describe('GET /users/:id/products', () => {
    it('should give correct owned products for user', async () => {
      const res = await request(ctx.app)
        .get('/users/1/products')
        .set('Authorization', `Bearer ${ctx.userToken}`);
      expect(res.status).to.equal(200);

      // TODO: test response validity
    });
    it('should give an HTTP 403 when user requests products (s)he does not own', async () => {
      const res = await request(ctx.app)
        .get('/users/2/products')
        .set('Authorization', `Bearer ${ctx.userToken}`);
      expect(res.status).to.equal(403);
    });
    it('should give an HTTP 403 when user requests products from unknown user', async () => {
      const res = await request(ctx.app)
        .get('/users/1234/products')
        .set('Authorization', `Bearer ${ctx.userToken}`);
      expect(res.status).to.equal(403);
    });
    it('should give correct owned products for admin', async () => {
      const res = await request(ctx.app)
        .get('/users/2/products')
        .set('Authorization', `Bearer ${ctx.adminToken}`);
      expect(res.status).to.equal(200);

      // TODO: test response validity
    });
    it('should give an HTTP 404 when admin requests products from unknown user', async () => {
      const res = await request(ctx.app)
        .get('/users/1234/products')
        .set('Authorization', `Bearer ${ctx.adminToken}`);
      expect(res.status).to.equal(404);
    });
  });

  // describe('GET /users/:id/containers', () => {
  //   it('should give correct owned containers for user', async () => {
  //     const res = await request(ctx.app)
  //       .get('/users/0/containers')
  //       .set('Authorization', `Bearer ${ctx.token}`);
  //     expect(res.status).to.equal(200);
  //     expect(res.body).to.deep.equal([]);
  //   });
  //   it('should give an HTTP 403 when user requests containers (s)he does not own', async () => {
  //     const res = await request(ctx.app)
  //       .get('/users/1/containers')
  //       .set('Authorization', `Bearer ${ctx.token}`);
  //     expect(res.status).to.equal(403);
  //   });
  // });
  //
  // describe('GET /users/:id/transactions', () => {
  //   it('should give correct transactions from/to user', async () => {
  //     const res = await request(ctx.app)
  //       .get('/users/0/transactions')
  //       .set('Authorization', `Bearer ${ctx.adminToken}`);
  //     expect(res.status).to.equal(200);
  //     expect(res.body).to.deep.equal([]);
  //   });
  //   it('should give an HTTP 403 when user requests transactions from someone else', async () => {
  //     const res = await request(ctx.app)
  //       .get('/users/1/transactions')
  //       .set('Authorization', `Bearer ${ctx.adminToken}`);
  //     expect(res.status).to.equal(403);
  //   });
  //   it(
  //     'should give an HTTP 404 when admin requests transactions from unknown user',
  //     async () => {
  //       const res = await request(ctx.app)
  //         .get('/users/1234/transactions')
  //         .set('Authorization', `Bearer ${ctx.adminToken}`);
  //       expect(res.status).to.equal(404);
  //     },
  //   );
  // });
  // TODO: Check validity of returned transactions
});<|MERGE_RESOLUTION|>--- conflicted
+++ resolved
@@ -58,11 +58,7 @@
     transactions: Transaction[],
   };
 
-<<<<<<< HEAD
-  before(async function test() {
-=======
   before(async function before() {
->>>>>>> 0d6edb34
     const connection = await Database.initialize();
     ctx = { connection } as any; // on timeout forces connection to close
     const app = express();
