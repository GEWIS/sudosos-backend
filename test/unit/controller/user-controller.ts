--- conflicted
+++ resolved
@@ -1515,7 +1515,6 @@
     });
   });
   describe('PUT /users/{id}/authenticator/nfc', () => {
-<<<<<<< HEAD
     it('should return an HTTP 200 if authorized', async () => {
       await inUserContext((await UserFactory()).clone(1), async (user: User) => {
         const userToken = await ctx.tokenHandler.signToken({ user, roles: ['User'], lesser: false }, '1');
@@ -1613,15 +1612,47 @@
     });
   });
   describe('DELETE /users/{id}/authenticator/nfc', () => {
-=======
->>>>>>> 51ad82c2
     it('should return an HTTP 200 if authorized', async () => {
       await inUserContext((await UserFactory()).clone(1), async (user: User) => {
         const userToken = await ctx.tokenHandler.signToken({ user, roles: ['User'], lesser: false }, '1');
 
         const updateNfcRequest: UpdateNfcRequest = {
-<<<<<<< HEAD
-=======
+          nfcCode: 'toBeDeletedNfcRequest',
+        };
+        await request(ctx.app)
+          .put(`/users/${user.id}/authenticator/nfc`)
+          .set('Authorization', `Bearer ${userToken}`)
+          .send(updateNfcRequest);
+
+        const res = await request(ctx.app)
+          .delete(`/users/${user.id}/authenticator/nfc`)
+          .set('Authorization', `Bearer ${userToken}`);
+        expect(res.status).to.equal(200);
+      });
+    });
+    it('should return an 404 if the user does not exists', async () => {
+      const res = await request(ctx.app)
+        .delete(`/users/${(await User.count()) + 1}/authenticator/nfc`)
+        .set('Authorization', `Bearer ${ctx.adminToken}`);
+      expect(res.status).to.equal(404);
+    });
+    it('should return an HTTP 403 if user has no nfc', async () => {
+      await inUserContext((await UserFactory()).clone(1), async (user: User) => {
+        const userToken = await ctx.tokenHandler.signToken({ user, roles: ['User'], lesser: false }, '1');
+
+        const res = await request(ctx.app)
+          .delete(`/users/${user.id}/authenticator/nfc`)
+          .set('Authorization', `Bearer ${userToken}`);
+        expect(res.status).to.equal(403);
+      });
+    });
+  });
+  describe('PUT /users/{id}/authenticator/nfc', () => {
+    it('should return an HTTP 200 if authorized', async () => {
+      await inUserContext((await UserFactory()).clone(1), async (user: User) => {
+        const userToken = await ctx.tokenHandler.signToken({ user, roles: ['User'], lesser: false }, '1');
+
+        const updateNfcRequest: UpdateNfcRequest = {
           nfcCode: 'correctNfcCode',
         };
         const res = await request(ctx.app)
@@ -1719,7 +1750,6 @@
         const userToken = await ctx.tokenHandler.signToken({ user, roles: ['User'], lesser: false }, '1');
 
         const updateNfcRequest: UpdateNfcRequest = {
->>>>>>> 51ad82c2
           nfcCode: 'toBeDeletedNfcRequest',
         };
         await request(ctx.app)
@@ -1807,18 +1837,11 @@
           .send();
         expect(res.status).to.equal(200);
         expect(ctx.specification.validateModel(
-<<<<<<< HEAD
           'UpdateKeyResponse',
-          res.body,
-          false,
-          true).valid).to.be.true;
-=======
-          'NfcAuthenticator',
           res.body,
           false,
           true,
         ).valid).to.be.true;
->>>>>>> 51ad82c2
       });
     });
     it('should return an 403 if unauthorized', async () => {
