--- conflicted
+++ resolved
@@ -203,11 +203,7 @@
           update: own,
         },
         Authenticator: {
-<<<<<<< HEAD
-          update: { own: new Set<string>(['pin', 'password', 'nfcCode']) },
-=======
           update: { own: new Set<string>(['pin', 'password', 'nfcCode', 'key']) },
->>>>>>> 51ad82c2
           get: own,
         },
         Roles: {
@@ -1519,7 +1515,6 @@
     });
   });
   describe('PUT /users/{id}/authenticator/nfc', () => {
-<<<<<<< HEAD
     it('should return an HTTP 200 if authorized', async () => {
       await inUserContext((await UserFactory()).clone(1), async (user: User) => {
         const userToken = await ctx.tokenHandler.signToken({ user, roles: ['User'], lesser: false }, '1');
@@ -1617,113 +1612,47 @@
     });
   });
   describe('DELETE /users/{id}/authenticator/nfc', () => {
-=======
->>>>>>> 51ad82c2
     it('should return an HTTP 200 if authorized', async () => {
       await inUserContext((await UserFactory()).clone(1), async (user: User) => {
         const userToken = await ctx.tokenHandler.signToken({ user, roles: ['User'], lesser: false }, '1');
 
         const updateNfcRequest: UpdateNfcRequest = {
-<<<<<<< HEAD
-=======
-          nfcCode: 'correctNfcCode',
-        };
-        const res = await request(ctx.app)
-          .put(`/users/${user.id}/authenticator/nfc`)
-          .set('Authorization', `Bearer ${userToken}`)
-          .send(updateNfcRequest);
-        expect(res.status).to.equal(200);
-      });
-    });
-    it('should return an 400 if duplicate nfc', async () => {
-      await inUserContext((await UserFactory()).clone(1), async (user: User) => {
-        const userToken = await ctx.tokenHandler.signToken({ user, roles: ['User'], lesser: false }, '1');
-
-        const updateNfcRequest: UpdateNfcRequest = {
-          nfcCode: 'dupplicateNfcCode',
+          nfcCode: 'toBeDeletedNfcRequest',
         };
         await request(ctx.app)
           .put(`/users/${user.id}/authenticator/nfc`)
           .set('Authorization', `Bearer ${userToken}`)
           .send(updateNfcRequest);
-        const res = await request(ctx.app)
-          .put(`/users/${user.id}/authenticator/nfc`)
-          .set('Authorization', `Bearer ${userToken}`)
-          .send(updateNfcRequest);
-        expect(res.body).to.be.equal(DUPLICATE_TOKEN().value);
-        expect(res.status).to.equal(400);
-      });
-    });
-    it('should return an 200 if updating to a valid nfc', async () => {
+
+        const res = await request(ctx.app)
+          .delete(`/users/${user.id}/authenticator/nfc`)
+          .set('Authorization', `Bearer ${userToken}`);
+        expect(res.status).to.equal(200);
+      });
+    });
+    it('should return an 404 if the user does not exists', async () => {
+      const res = await request(ctx.app)
+        .delete(`/users/${(await User.count()) + 1}/authenticator/nfc`)
+        .set('Authorization', `Bearer ${ctx.adminToken}`);
+      expect(res.status).to.equal(404);
+    });
+    it('should return an HTTP 403 if user has no nfc', async () => {
       await inUserContext((await UserFactory()).clone(1), async (user: User) => {
         const userToken = await ctx.tokenHandler.signToken({ user, roles: ['User'], lesser: false }, '1');
 
-        const updateNfcRequest1: UpdateNfcRequest = {
-          nfcCode: 'correctNfcCode1',
-        };
-        const res1 = await request(ctx.app)
-          .put(`/users/${user.id}/authenticator/nfc`)
-          .set('Authorization', `Bearer ${userToken}`)
-          .send(updateNfcRequest1);
-        expect(res1.status).to.equal(200);
-
-        const updateNfcRequest2: UpdateNfcRequest = {
-          nfcCode: 'correctNfcCode2',
-        };
-        const res2 = await request(ctx.app)
-          .put(`/users/${user.id}/authenticator/nfc`)
-          .set('Authorization', `Bearer ${userToken}`)
-          .send(updateNfcRequest2);
-        expect(res2.status).to.equal(200);
-      });
-    });
-    it('should return an 400 if empty nfc', async () => {
-      await inUserContext((await UserFactory()).clone(1), async (user: User) => {
+        const res = await request(ctx.app)
+          .delete(`/users/${user.id}/authenticator/nfc`)
+          .set('Authorization', `Bearer ${userToken}`);
+        expect(res.status).to.equal(403);
+      });
+    });
+  });
+  describe('PUT /users/{id}/authenticator/local', () => {
+    it('should return an HTTP 200 if authorized', async () => {
+      await inUserContext(await (await UserFactory()).clone(1), async (user: User) => {
         const userToken = await ctx.tokenHandler.signToken({ user, roles: ['User'], lesser: false }, '1');
 
         const updateNfcRequest: UpdateNfcRequest = {
-          nfcCode: '',
-        };
-        const res = await request(ctx.app)
-          .put(`/users/${user.id}/authenticator/nfc`)
-          .set('Authorization', `Bearer ${userToken}`)
-          .send(updateNfcRequest);
-        expect(res.body).to.be.equal(ZERO_LENGTH_STRING().value);
-        expect(res.status).to.equal(400);
-      });
-    });
-    it('should return an 403 if unauthorized', async () => {
-      await inUserContext((await UserFactory()).clone(1), async (user: User) => {
-        const userToken = await ctx.tokenHandler.signToken({ user, roles: ['User'], lesser: false }, '1');
-
-        const updateNfcRequest: UpdateNfcRequest = {
-          nfcCode: 'wrongNfcCode',
-        };
-        const res = await request(ctx.app)
-          .put(`/users/${ctx.users[0].id}/authenticator/nfc`)
-          .set('Authorization', `Bearer ${userToken}`)
-          .send(updateNfcRequest);
-        expect(res.status).to.equal(403);
-      });
-    });
-    it('should return an 404 if the user does not exists', async () => {
-      const updateNfcRequest: UpdateNfcRequest = {
-        nfcCode: 'validNfcRequest',
-      };
-      const res = await request(ctx.app)
-        .put(`/users/${(await User.count()) + 1}/authenticator/nfc`)
-        .set('Authorization', `Bearer ${ctx.adminToken}`)
-        .send(updateNfcRequest);
-      expect(res.status).to.equal(404);
-    });
-  });
-  describe('DELETE /users/{id}/authenticator/nfc', () => {
-    it('should return an HTTP 200 if authorized', async () => {
-      await inUserContext((await UserFactory()).clone(1), async (user: User) => {
-        const userToken = await ctx.tokenHandler.signToken({ user, roles: ['User'], lesser: false }, '1');
-
-        const updateNfcRequest: UpdateNfcRequest = {
->>>>>>> 51ad82c2
           nfcCode: 'toBeDeletedNfcRequest',
         };
         await request(ctx.app)
