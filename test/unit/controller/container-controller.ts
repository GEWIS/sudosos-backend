/**
 *  SudoSOS back-end API service.
 *  Copyright (C) 2020  Study association GEWIS
 *
 *  This program is free software: you can redistribute it and/or modify
 *  it under the terms of the GNU Affero General Public License as published
 *  by the Free Software Foundation, either version 3 of the License, or
 *  (at your option) any later version.
 *
 *  This program is distributed in the hope that it will be useful,
 *  but WITHOUT ANY WARRANTY; without even the implied warranty of
 *  MERCHANTABILITY or FITNESS FOR A PARTICULAR PURPOSE.  See the
 *  GNU Affero General Public License for more details.
 *
 *  You should have received a copy of the GNU Affero General Public License
 *  along with this program.  If not, see <https://www.gnu.org/licenses/>.
 */
import { Connection, FindManyOptions } from 'typeorm';
import express, { Application } from 'express';
import chai, { request, expect } from 'chai';
import { SwaggerSpecification } from 'swagger-model-validator';
import { json } from 'body-parser';
import deepEqualInAnyOrder from 'deep-equal-in-any-order';
import User, { UserType } from '../../../src/entity/user/user';
import Database from '../../../src/database/database';
import { seedAllContainers, seedAllProducts, seedProductCategories } from '../../seed';
import TokenHandler from '../../../src/authentication/token-handler';
import Swagger from '../../../src/start/swagger';
import RoleManager from '../../../src/rbac/role-manager';
import TokenMiddleware from '../../../src/middleware/token-middleware';
import ContainerController from '../../../src/controller/container-controller';
import Container from '../../../src/entity/container/container';
import {
  ContainerResponse,
  ContainerWithProductsResponse,
  PaginatedContainerResponse,
} from '../../../src/controller/response/container-response';
import { ProductResponse } from '../../../src/controller/response/product-response';
import UpdatedContainer from '../../../src/entity/container/updated-container';
import UpdatedProduct from '../../../src/entity/product/updated-product';
import { defaultPagination, PaginationResult } from '../../../src/helpers/pagination';
import { CreateContainerRequest } from '../../../src/controller/request/container-request';
import { INVALID_PRODUCT_ID } from '../../../src/controller/request/validators/validation-errors';

chai.use(deepEqualInAnyOrder);

/**
 * Tests if a container response is equal to the request.
 * @param source - The source from which the container was created.
 * @param response - The received container.
 */
function containerEq(source: CreateContainerRequest, response: ContainerResponse) {
  expect(source.name).to.equal(response.name);
  expect(source.public).to.equal(response.public);
}

function asRequested(requested: Container, response: ContainerResponse) {
  expect(response.id).to.eq(requested.id);
  expect(response.owner.id).to.eq(requested.owner.id);
  expect(response.public).to.eq(requested.public);
}

function containerProductsEq(source: CreateContainerRequest,
  response: ContainerWithProductsResponse) {
  containerEq(source, response);
  expect(response.products.map((p) => p.id)).to.deep.equalInAnyOrder(source.products);
}

describe('ContainerController', async (): Promise<void> => {
  let ctx: {
    connection: Connection,
    app: Application,
    specification: SwaggerSpecification,
    controller: ContainerController,
    adminUser: User,
    localUser: User,
    adminToken: String,
    token: String,
    validContainerReq: CreateContainerRequest,
    invalidContainerReq: CreateContainerRequest,
  };

  // Initialize context
  before(async () => {
    // initialize test database
    const connection = await Database.initialize();

    // create dummy users
    const adminUser = {
      id: 1,
      firstName: 'Admin',
      type: UserType.LOCAL_ADMIN,
      active: true,
    } as User;

    const localUser = {
      id: 2,
      firstName: 'User',
      type: UserType.MEMBER,
      active: true,
    } as User;

    await User.save(adminUser);
    await User.save(localUser);

    const categories = await seedProductCategories();
    const { products, productRevisions } = (
      await seedAllProducts([adminUser, localUser], categories));
    await seedAllContainers([adminUser, localUser], productRevisions, products);

    // create bearer tokens
    const tokenHandler = new TokenHandler({
      algorithm: 'HS256', publicKey: 'test', privateKey: 'test', expiry: 3600,
    });
    const adminToken = await tokenHandler.signToken({ user: adminUser, roles: ['Admin'], lesser: false }, 'nonce admin');
    const token = await tokenHandler.signToken({ user: localUser, roles: ['User'], lesser: false }, 'nonce');

    const validContainerReq: CreateContainerRequest = {
      products: [7, 8],
      public: true,
      name: 'Valid container',
    };

    const invalidContainerReq: CreateContainerRequest = {
      ...validContainerReq,
      name: '',
      products: [-1],
    };

    // start app
    const app = express();
    const specification = await Swagger.initialize(app);

    const all = { all: new Set<string>(['*']) };
    const own = { own: new Set<string>(['*']), public: new Set<string>(['*']) };

    const roleManager = new RoleManager();
    roleManager.registerRole({
      name: 'Admin',
      permissions: {
        Container: {
          create: all,
          get: all,
          update: all,
          delete: all,
          approve: all,
        },
      },
      assignmentCheck: async (user: User) => user.type === UserType.LOCAL_ADMIN,
    });

    roleManager.registerRole({
      name: 'User',
      permissions: {
        Container: {
          get: own,
          create: own,
          update: own,
          delete: own,
        },
      },
      assignmentCheck: async (user: User) => user.type === UserType.MEMBER,
    });

    const controller = new ContainerController({ specification, roleManager });
    app.use(json());
    app.use(new TokenMiddleware({ tokenHandler, refreshFactor: 0.5 }).getMiddleware());
    app.use('/containers', controller.getRouter());

    // initialize context
    ctx = {
      connection,
      app,
      specification,
      controller,
      adminUser,
      localUser,
      adminToken,
      token,
      validContainerReq,
      invalidContainerReq,
    };
  });

  // close database connection
  after(async () => {
    await ctx.connection.close();
  });

  describe('GET /containers', () => {
    it('should return correct model', async () => {
      const res = await request(ctx.app)
        .get('/containers')
        .set('Authorization', `Bearer ${ctx.adminToken}`);
      expect(res.status).to.equal(200);
      expect(ctx.specification.validateModel(
        'PaginatedContainerResponse',
        res.body,
        false,
        true,
      ).valid).to.be.true;
    });
    it('should return an HTTP 200 and all existing containers in the database if admin', async () => {
      const res = await request(ctx.app)
        .get('/containers')
        .set('Authorization', `Bearer ${ctx.adminToken}`);

      const containers = res.body.records as ContainerResponse[];
      // eslint-disable-next-line no-underscore-dangle
      const pagination = res.body._pagination as PaginationResult;

      expect(res.status).to.equal(200);

      // Every container that has a current revision should be returned.
      const activeContainerCount = await Container.count({ where: 'currentRevision' } as FindManyOptions);
      expect(containers.length).to.equal(activeContainerCount);

      expect(pagination.take).to.equal(defaultPagination());
      expect(pagination.skip).to.equal(0);
      expect(pagination.count).to.equal(activeContainerCount);
    });
    it('should return an HTTP 403 and no containers if not admin', async () => {
      const res = await request(ctx.app)
        .get('/containers')
        .set('Authorization', `Bearer ${ctx.token}`);

      expect(res.status).to.equal(403);
    });
    it('should adhere to pagination', async () => {
      const take = 5;
      const skip = 3;
      const res = await request(ctx.app)
        .get('/containers')
        .query({ take, skip })
        .set('Authorization', `Bearer ${ctx.adminToken}`);

      // number of banners returned is number of banners in database
      const containers = res.body.records as ContainerResponse[];
      // eslint-disable-next-line no-underscore-dangle
      const pagination = res.body._pagination as PaginationResult;

      const activeContainerCount = await Container.count({ where: 'currentRevision' } as FindManyOptions);
      expect(pagination.take).to.equal(take);
      expect(pagination.skip).to.equal(skip);
      expect(pagination.count).to.equal(activeContainerCount);
      expect(containers.length).to.be.at.most(take);
    });
  });
  describe('GET /containers/:id', () => {
    async function getAndCheck(container: Container, token: String) {
      const res = await request(ctx.app)
        .get(`/containers/${container.id}`)
        .set('Authorization', `Bearer ${token}`);

      // success code
      asRequested(container, res.body);
      expect(res.status).to.equal(200);
      expect(ctx.specification.validateModel(
        'ContainerWithProductsResponse',
        res.body,
        false,
        true,
      ).valid).to.be.true;
    }
    it('should return an HTTP 200 and the container with the given id if admin', async () => {
      const container = await Container.findOne(1, { relations: ['owner'] });
      await getAndCheck(container, ctx.adminToken);
    });
    it('should return an HTTP 200 and the container with the given id if own container', async () => {
      const container = await Container.findOne({ relations: ['owner'], where: { owner: ctx.localUser, public: false } });
      await getAndCheck(container, ctx.token);
    });
    it('should return an HTTP 200 and container if the container is public and not admin', async () => {
      const container = await Container.findOne({ relations: ['owner'], where: { owner: ctx.adminUser, public: true } });
      await getAndCheck(container, ctx.token);
    });
    it('should return an HTTP 200 and the container if the container is not public but the user is the owner', async () => {
      const container = await Container.findOne({ relations: ['owner'], where: { owner: ctx.localUser, public: false } });
      await getAndCheck(container, ctx.token);
    });
    it('should return an HTTP 403 if the container exist but is not visible to the user', async () => {
      const id = 2;
      const test = await request(ctx.app)
        .get(`/containers/${id}`)
        .set('Authorization', `Bearer ${ctx.adminToken}`);

      expect((test.body as ContainerResponse).public).to.be.false;
      expect((test.body as ContainerResponse).owner.id).to.not.equal(ctx.localUser.id);
      expect((test.body as ContainerResponse).id).to.equal(id);

      const res = await request(ctx.app)
        .get(`/containers/${id}`)
        .set('Authorization', `Bearer ${ctx.token}`);

      // success code
      expect(res.status).to.equal(403);
    });
    it('should return an HTTP 404 if the containerId does not exist', async () => {
      const id = (await Container.count()) + 10;
      const res = await request(ctx.app)
        .get(`/containers/${id}`)
        .set('Authorization', `Bearer ${ctx.adminToken}`);

      // check if banner is not returned
      expect(res.body).to.equal('Container not found.');

      // success code
      expect(res.status).to.equal(404);
    });
  });
  describe('GET /containers/:id/products', () => {
    it('should return correct model', async () => {
      const res = await request(ctx.app)
        .get('/containers/1/products')
        .set('Authorization', `Bearer ${ctx.adminToken}`);
      expect(res.status).to.equal(200);
      expect(ctx.specification.validateModel(
        'PaginatedProductResponse',
        res.body,
        false,
        true,
      ).valid).to.be.true;
    });
    it('should return an HTTP 200 and all the products in the container if admin', async () => {
      const res = await request(ctx.app)
        .get('/containers/1/products')
        .set('Authorization', `Bearer ${ctx.adminToken}`);

      expect((res.body as ProductResponse[])).to.not.empty;
      expect(res.status).to.equal(200);
    });
    it('should return an HTTP 403 if container not public or own and if not admin', async () => {
      const { id } = await Container.findOne({ relations: ['owner'], where: { owner: ctx.adminUser, public: true } });
      const res = await request(ctx.app)
        .get(`/containers/${id}/products`)
        .set('Authorization', `Bearer ${ctx.localUser}`);

      expect(res.status).to.equal(403);
    });
    it('should return an HTTP 200 and all the products in the container if public and if admin', async () => {
      const { id } = await Container.findOne({ relations: ['owner'], where: { owner: ctx.localUser, public: true } });

      const res = await request(ctx.app)
        .get(`/containers/${id}/products`)
        .set('Authorization', `Bearer ${ctx.adminToken}`);

      expect(res.status).to.equal(200);
    });
  });

  function testValidationOnRoute(type: any, route: string) {
    async function expectError(req: CreateContainerRequest, error: string) {
      // @ts-ignore
      const res = await ((request(ctx.app)[type])(route)
        .set('Authorization', `Bearer ${ctx.adminToken}`)
        .send(req));
      expect(res.status).to.eq(400);
      expect(res.body).to.eq(error);
    }

    describe('validate products function', () => {
      it('should verify product IDs', async () => {
        const req: CreateContainerRequest = {
          ...ctx.validContainerReq,
          products: [-1, 5, 10],
        };
        await expectError(req, `Products: ${INVALID_PRODUCT_ID(-1).value}`);
      });
    });
    it('should verify Name', async () => {
      const req: CreateContainerRequest = { ...ctx.validContainerReq, name: '' };
      await expectError(req, 'Name: must be a non-zero length string.');
    });
  }
  describe('POST /containers', () => {
    describe('verifyContainerRequest Specification', async () => {
      await testValidationOnRoute('post', '/containers');
    });
<<<<<<< HEAD
    it('should store the given container in the database and return an HTTP 200 and the created container if admin', async () => {
=======
    it('should store the given container in the database and return an HTTP 200 and the created container if user', async () => {
>>>>>>> 3e117695
      const containerCount = await Container.count();
      const res = await request(ctx.app)
        .post('/containers')
        .set('Authorization', `Bearer ${ctx.token}`)
        .send(ctx.validContainerReq);

      expect(ctx.specification.validateModel(
        'ContainerWithProductsResponse',
        res.body,
        false,
        true,
      ).valid).to.be.true;

      expect(await Container.count()).to.equal(containerCount + 1);
      containerProductsEq(ctx.validContainerReq, res.body as ContainerWithProductsResponse);

      const databaseProduct = await UpdatedContainer.findOne((res.body as ContainerResponse).id);
      expect(databaseProduct).to.exist;

      expect(res.status).to.equal(200);
    });
    it('should return an HTTP 400 if the given product is invalid', async () => {
      const containerCounter = await Container.count();
      const res = await request(ctx.app)
        .post('/containers')
        .set('Authorization', `Bearer ${ctx.adminToken}`)
        .send(ctx.invalidContainerReq);

      expect(await Container.count()).to.equal(containerCounter);
      expect(res.body).to.equal('Name: must be a non-zero length string.');

      expect(res.status).to.equal(400);
    });
  });
  describe('POST /containers/:id/approve', () => {
    it('should approve the container update if it exists and admin', async () => {
      const containerApprovedProducts: CreateContainerRequest = {
        products: [1],
        public: true,
        name: 'Valid container',
      };

      const newContainer = await request(ctx.app)
        .post('/containers')
        .set('Authorization', `Bearer ${ctx.token}`)
        .send(containerApprovedProducts);

      expect(ctx.specification.validateModel(
        'ContainerWithProductsResponse',
        newContainer.body,
        false,
        true,
      ).valid).to.be.true;

      const { id } = newContainer.body;

      // sanity check / precondition
      expect(await UpdatedContainer.findOne(id)).to.exist;

      const res = await request(ctx.app)
        .post(`/containers/${id}/approve`)
        .set('Authorization', `Bearer ${ctx.adminToken}`);

      // sanity check
      expect(await UpdatedContainer.findOne(id)).to.be.undefined;

      const latest = await request(ctx.app)
        .get(`/containers/${id}`)
        .set('Authorization', `Bearer ${ctx.adminToken}`);

      expect(latest.body).to.deep.equal(res.body);
      expect(res.status).to.equal(200);
    });
    it('should return an HTTP 200 if the container has unapproved products', async () => {
      // TODO think about what to do when container update has unapproved products.
      // precondition
      const productId = 4;
      expect(await UpdatedProduct.findOne(productId)).to.exist;

      const container: CreateContainerRequest = {
        name: 'Container with unapproved products.',
        products: [productId],
        public: true,
      };

      const res = (await request(ctx.app)
        .post('/containers')
        .set('Authorization', `Bearer ${ctx.adminToken}`)
        .send(container));

      expect(res.status).to.equal(200);
    });
    it('should return an HTTP 404 and an empty response if the container has no pending update', async () => {
      const id = 3;

      // sanity check / precondition
      expect(await UpdatedContainer.findOne(id)).to.be.undefined;
      expect(await Container.findOne(id)).to.exist;

      const res = await request(ctx.app)
        .post(`/containers/${id}/approve`)
        .set('Authorization', `Bearer ${ctx.adminToken}`);

      expect(res.status).to.equal(404);
      expect(res.body).to.equal('Container update not found.');
    });
    it('should return an HTTP 403 if not admin', async () => {
      const id = 5;
      // sanity check / precondition
      expect(await UpdatedContainer.findOne(id)).to.exist;

      const res = await request(ctx.app)
        .post(`/containers/${id}/approve`)
        .set('Authorization', `Bearer ${ctx.token}`);

      expect(res.body).to.be.empty;
      expect(res.status).to.equal(403);
    });
  });
  describe('PATCH /containers/:id', () => {
    describe('verifyContainerRequest Specification', async () => {
      await testValidationOnRoute('patch', '/containers/1');
    });
    it('should return an HTTP 200 and the container update if user', async () => {
      const res = await request(ctx.app)
        .patch('/containers/1')
        .set('Authorization', `Bearer ${ctx.token}`)
        .send(ctx.validContainerReq);

      expect(ctx.specification.validateModel(
        'ContainerWithProductsResponse',
        res.body,
        false,
        true,
      ).valid).to.be.true;

      containerProductsEq(ctx.validContainerReq, res.body as ContainerWithProductsResponse);

      const databaseContainer = await UpdatedContainer.findOne((res.body as ContainerResponse).id);
      expect(databaseContainer).to.exist;

      expect(res.status).to.equal(200);
    });
    it('should return an HTTP 200 and override a previous update if admin', async () => {
      const id = 1;

      const newUpdate: CreateContainerRequest = {
        public: true,
        name: 'Valid Container Update',
        products: [3, 4],
      };

      const res = await request(ctx.app)
        .patch(`/containers/${id}`)
        .set('Authorization', `Bearer ${ctx.token}`)
        .send(ctx.validContainerReq);

      containerProductsEq(ctx.validContainerReq, res.body as ContainerWithProductsResponse);

      const updateRes = await request(ctx.app)
        .patch(`/containers/${id}`)
        .set('Authorization', `Bearer ${ctx.token}`)
        .send(newUpdate);

      containerProductsEq(newUpdate, updateRes.body as ContainerWithProductsResponse);
      expect(updateRes.status).to.equal(200);
    });
    it('should return an HTTP 400 if the update is invalid', async () => {
      const res = await request(ctx.app)
        .patch('/containers/1')
        .set('Authorization', `Bearer ${ctx.adminToken}`)
        .send(ctx.invalidContainerReq);

      expect(res.status).to.equal(400);
    });
    it('should return an HTTP 404 if the container with the given id does not exist', async () => {
      const res = await request(ctx.app)
        .patch(`/containers/${(await Container.count()) + 1}`)
        .set('Authorization', `Bearer ${ctx.adminToken}`)
        .send(ctx.validContainerReq);

      // sanity check
      expect(await Container.findOne((await Container.count()) + 1)).to.be.undefined;

      // check if banner is not returned
      expect(res.body).to.equal('Container not found.');

      // success code
      expect(res.status).to.equal(404);
    });
    it('should return an HTTP 403 if not admin nor owner and not public', async () => {
      const { id } = await Container.findOne({ relations: ['owner'], where: { owner: ctx.adminUser, public: false } });

      const res = await request(ctx.app)
        .patch(`/containers/${id}`)
        .set('Authorization', `Bearer ${ctx.token}`)
        .send(ctx.validContainerReq);

      // success code
      expect(res.status).to.equal(403);
    });
  });
  describe('GET /containers/public', () => {
    it('should return correct model', async () => {
      const res = await request(ctx.app)
        .get('/containers/public')
        .set('Authorization', `Bearer ${ctx.token}`);
      expect(res.status).to.equal(200);
      expect(ctx.specification.validateModel(
        'PaginatedContainerResponse',
        res.body,
        false,
        true,
      ).valid).to.be.true;
    });
    it('should return an HTTP 200 and all public containers', async () => {
      const res = await request(ctx.app)
        .get('/containers/public')
        .set('Authorization', `Bearer ${ctx.token}`);

      (res.body as PaginatedContainerResponse).records.every(
        async (container) => (expect(container.public).true),
      );
      expect(res.status).to.equal(200);
    });
  });
  describe('GET /containers/:id/update', () => {
    it('should return correct model', async () => {
      const res = await request(ctx.app)
        .get('/containers/4/update')
        .set('Authorization', `Bearer ${ctx.adminToken}`);
      expect(res.status).to.equal(200);
      expect(ctx.specification.validateModel(
        'ContainerWithProductsResponse',
        res.body,
        false,
        true,
      ).valid).to.be.true;
    });
    it('should return an HTTP 200 and the updated container if exists and if admin', async () => {
      const res = await request(ctx.app)
        .get('/containers/4/update')
        .set('Authorization', `Bearer ${ctx.adminToken}`);

      // sanity check / precondition
      expect(await UpdatedContainer.findOne(4)).to.exist;
      expect((res.body as ContainerWithProductsResponse)).to.exist;
      expect(res.status).to.equal(200);
    });
    it('should return an HTTP 200 and the updated container if container is own', async () => {
      const updatedContainers = (await UpdatedContainer.find({ relations: ['container'] })).map((c) => c.container.id);
      const { id } = (await Container.findByIds(updatedContainers, { relations: ['owner'], where: { owner: ctx.localUser, public: true } }))[0];

      const res = await request(ctx.app)
        .get(`/containers/${id}/update`)
        .set('Authorization', `Bearer ${ctx.adminToken}`);

      expect((res.body as ContainerWithProductsResponse)).to.exist;
      expect(res.status).to.equal(200);
    });
    it('should return an HTTP 404 if the container with the given id does not exist', async () => {
      const res = await request(ctx.app)
        .get(`/containers/${(await Container.count()) + 2}/update`)
        .set('Authorization', `Bearer ${ctx.adminToken}`);

      // sanity check
      expect(await Container.findOne((await Container.count()) + 2)).to.be.undefined;

      // check if banner is not returned
      expect(res.body).to.equal('Container not found.');

      // success code
      expect(res.status).to.equal(404);
    });
    it('should return an empty response if the container with the given id has no update', async () => {
      const res = await request(ctx.app)
        .get('/containers/2/update')
        .set('Authorization', `Bearer ${ctx.adminToken}`);

      // sanity check / precondition
      expect(await UpdatedContainer.findOne(2)).to.be.undefined;
      expect(res.body).to.be.empty;
      expect(res.status).to.equal(200);
    });
    it('should return an HTTP 403 if not visible', async () => {
      const { id } = await Container.findOne({ relations: ['owner'], where: { owner: ctx.adminUser, public: false } });

      const res = await request(ctx.app)
        .get(`/containers/${id}/update`)
        .set('Authorization', `Bearer ${ctx.token}`);

      expect(res.status).to.equal(403);
    });
  });
  describe('GET /containers/updated', () => {
    it('should return correct model', async () => {
      const res = await request(ctx.app)
        .get('/containers/updated')
        .set('Authorization', `Bearer ${ctx.adminToken}`);
      expect(res.status).to.equal(200);
      expect(ctx.specification.validateModel(
        'PaginatedContainerResponse',
        res.body,
        false,
        true,
      ).valid).to.be.true;
    });
    it('should return an HTTP 200 and all updated containers if admin', async () => {
      const res = await request(ctx.app)
        .get('/containers/updated')
        .set('Authorization', `Bearer ${ctx.adminToken}`);

      const containers = res.body.records as ContainerResponse[];
      // eslint-disable-next-line no-underscore-dangle
      const pagination = res.body._pagination as PaginationResult;

      const ids = (containers).map((c) => c.id);
      const exist = await ids.every(async (id) => UpdatedContainer.findOne(id));

      const count = await UpdatedContainer.count();
      expect(exist).to.be.true;
      expect(ids.length).to.equal(count);
      expect(res.status).to.equal(200);

      expect(pagination.take).to.equal(defaultPagination());
      expect(pagination.skip).to.equal(0);
      expect(pagination.count).to.equal(count);
    });
    it('should return an HTTP 403 and no containers if not admin', async () => {
      const res = await request(ctx.app)
        .get('/containers/updated')
        .set('Authorization', `Bearer ${ctx.token}`);

      expect(res.status).to.equal(403);
    });
    it('should return an HTTP 200 and all the visible updated containers if admin', async () => {
      const res = await request(ctx.app)
        .get('/containers/updated')
        .set('Authorization', `Bearer ${ctx.adminToken}`);

      const containers = res.body.records as ContainerResponse[];
      const ids = containers.map((c) => c.id);

      const exist = await ids.every(async (id) => UpdatedContainer.findOne(id));
      expect(exist).to.be.true;
      expect(res.status).to.equal(200);
    });
    it('should adhere to pagination', async () => {
      const take = 5;
      const skip = 3;
      const res = await request(ctx.app)
        .get('/containers/updated')
        .query({ take, skip })
        .set('Authorization', `Bearer ${ctx.adminToken}`);

      // number of banners returned is number of banners in database
      const containers = res.body.records as ContainerResponse[];
      // eslint-disable-next-line no-underscore-dangle
      const pagination = res.body._pagination as PaginationResult;

      const count = await UpdatedContainer.count();
      expect(pagination.take).to.equal(take);
      expect(pagination.skip).to.equal(skip);
      expect(pagination.count).to.equal(count);
      expect(containers.length).to.be.at.most(take);
    });
  });
});<|MERGE_RESOLUTION|>--- conflicted
+++ resolved
@@ -376,11 +376,7 @@
     describe('verifyContainerRequest Specification', async () => {
       await testValidationOnRoute('post', '/containers');
     });
-<<<<<<< HEAD
-    it('should store the given container in the database and return an HTTP 200 and the created container if admin', async () => {
-=======
     it('should store the given container in the database and return an HTTP 200 and the created container if user', async () => {
->>>>>>> 3e117695
       const containerCount = await Container.count();
       const res = await request(ctx.app)
         .post('/containers')
