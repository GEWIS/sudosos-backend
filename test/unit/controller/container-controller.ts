/**
 *  SudoSOS back-end API service.
 *  Copyright (C) 2020  Study association GEWIS
 *
 *  This program is free software: you can redistribute it and/or modify
 *  it under the terms of the GNU Affero General Public License as published
 *  by the Free Software Foundation, either version 3 of the License, or
 *  (at your option) any later version.
 *
 *  This program is distributed in the hope that it will be useful,
 *  but WITHOUT ANY WARRANTY; without even the implied warranty of
 *  MERCHANTABILITY or FITNESS FOR A PARTICULAR PURPOSE.  See the
 *  GNU Affero General Public License for more details.
 *
 *  You should have received a copy of the GNU Affero General Public License
 *  along with this program.  If not, see <https://www.gnu.org/licenses/>.
 */
import { Connection, FindManyOptions } from 'typeorm';
import express, { Application } from 'express';
import chai, { request, expect } from 'chai';
import { SwaggerSpecification } from 'swagger-model-validator';
import { json } from 'body-parser';
import deepEqualInAnyOrder from 'deep-equal-in-any-order';
import User, { UserType } from '../../../src/entity/user/user';
import Database from '../../../src/database/database';
import {
  seedAllContainers, seedAllProducts, seedProductCategories, seedVatGroups,
} from '../../seed';
import TokenHandler from '../../../src/authentication/token-handler';
import Swagger from '../../../src/start/swagger';
import RoleManager from '../../../src/rbac/role-manager';
import TokenMiddleware from '../../../src/middleware/token-middleware';
import ContainerController from '../../../src/controller/container-controller';
import Container from '../../../src/entity/container/container';
import {
  ContainerResponse,
  ContainerWithProductsResponse,
  PaginatedContainerResponse,
} from '../../../src/controller/response/container-response';
import { ProductResponse } from '../../../src/controller/response/product-response';
import UpdatedContainer from '../../../src/entity/container/updated-container';
import UpdatedProduct from '../../../src/entity/product/updated-product';
import { defaultPagination, PaginationResult } from '../../../src/helpers/pagination';
import { CreateContainerRequest } from '../../../src/controller/request/container-request';
import { INVALID_PRODUCT_ID } from '../../../src/controller/request/validators/validation-errors';

chai.use(deepEqualInAnyOrder);

/**
 * Tests if a container response is equal to the request.
 * @param source - The source from which the container was created.
 * @param response - The received container.
 */
function containerEq(source: CreateContainerRequest, response: ContainerResponse) {
  expect(source.name).to.equal(response.name);
  expect(source.public).to.equal(response.public);
}

function asRequested(requested: Container, response: ContainerResponse) {
  expect(response.id).to.eq(requested.id);
  expect(response.owner.id).to.eq(requested.owner.id);
  expect(response.public).to.eq(requested.public);
}

function containerProductsEq(source: CreateContainerRequest,
  response: ContainerWithProductsResponse) {
  containerEq(source, response);
  expect(response.products.map((p) => p.id)).to.deep.equalInAnyOrder(source.products);
}

describe('ContainerController', async (): Promise<void> => {
  let ctx: {
    connection: Connection,
    app: Application,
    specification: SwaggerSpecification,
    controller: ContainerController,
    adminUser: User,
    localUser: User,
    adminToken: String,
    token: String,
    validContainerReq: CreateContainerRequest,
    invalidContainerReq: CreateContainerRequest,
  };

  // Initialize context
  before(async () => {
    // initialize test database
    const connection = await Database.initialize();

    // create dummy users
    const adminUser = {
      id: 1,
      firstName: 'Admin',
      type: UserType.LOCAL_ADMIN,
      active: true,
    } as User;

    const localUser = {
      id: 2,
      firstName: 'User',
      type: UserType.MEMBER,
      active: true,
    } as User;

    await User.save(adminUser);
    await User.save(localUser);

    const categories = await seedProductCategories();
    const vatGroups = await seedVatGroups();
    const { products, productRevisions } = (
      await seedAllProducts([adminUser, localUser], categories, vatGroups));
    await seedAllContainers([adminUser, localUser], productRevisions, products);

    // create bearer tokens
    const tokenHandler = new TokenHandler({
      algorithm: 'HS256', publicKey: 'test', privateKey: 'test', expiry: 3600,
    });
    const adminToken = await tokenHandler.signToken({ user: adminUser, roles: ['Admin'], lesser: false }, 'nonce admin');
    const token = await tokenHandler.signToken({ user: localUser, roles: ['User'], lesser: false }, 'nonce');

    const validContainerReq: CreateContainerRequest = {
      products: [7, 8],
      public: true,
      name: 'Valid container',
    };

    const invalidContainerReq: CreateContainerRequest = {
      ...validContainerReq,
      name: '',
      products: [-1],
    };

    // start app
    const app = express();
    const specification = await Swagger.initialize(app);

    const all = { all: new Set<string>(['*']) };
    const own = { own: new Set<string>(['*']), public: new Set<string>(['*']) };

    const roleManager = new RoleManager();
    roleManager.registerRole({
      name: 'Admin',
      permissions: {
        Container: {
          create: all,
          get: all,
          update: all,
          delete: all,
          approve: all,
        },
      },
      assignmentCheck: async (user: User) => user.type === UserType.LOCAL_ADMIN,
    });

    roleManager.registerRole({
      name: 'User',
      permissions: {
        Container: {
          get: own,
          create: own,
          update: own,
          delete: own,
        },
      },
      assignmentCheck: async (user: User) => user.type === UserType.MEMBER,
    });

    const controller = new ContainerController({ specification, roleManager });
    app.use(json());
    app.use(new TokenMiddleware({ tokenHandler, refreshFactor: 0.5 }).getMiddleware());
    app.use('/containers', controller.getRouter());

    // initialize context
    ctx = {
      connection,
      app,
      specification,
      controller,
      adminUser,
      localUser,
      adminToken,
      token,
      validContainerReq,
      invalidContainerReq,
    };
  });

  // close database connection
  after(async () => {
    await ctx.connection.close();
  });

  describe('GET /containers', () => {
    it('should return correct model', async () => {
      const res = await request(ctx.app)
        .get('/containers')
        .set('Authorization', `Bearer ${ctx.adminToken}`);
      expect(res.status).to.equal(200);
      expect(ctx.specification.validateModel(
        'PaginatedContainerResponse',
        res.body,
        false,
        true,
      ).valid).to.be.true;
    });
    it('should return an HTTP 200 and all existing containers in the database if admin', async () => {
      const res = await request(ctx.app)
        .get('/containers')
        .set('Authorization', `Bearer ${ctx.adminToken}`);

      const containers = res.body.records as ContainerResponse[];
      // eslint-disable-next-line no-underscore-dangle
      const pagination = res.body._pagination as PaginationResult;

      expect(res.status).to.equal(200);

      // Every container that has a current revision should be returned.
      const activeContainerCount = await Container.count({ where: 'currentRevision' } as FindManyOptions);
      expect(containers.length).to.equal(activeContainerCount);

      expect(pagination.take).to.equal(defaultPagination());
      expect(pagination.skip).to.equal(0);
      expect(pagination.count).to.equal(activeContainerCount);
    });
    it('should return an HTTP 403 and no containers if not admin', async () => {
      const res = await request(ctx.app)
        .get('/containers')
        .set('Authorization', `Bearer ${ctx.token}`);

      expect(res.status).to.equal(403);
    });
    it('should adhere to pagination', async () => {
      const take = 5;
      const skip = 3;
      const res = await request(ctx.app)
        .get('/containers')
        .query({ take, skip })
        .set('Authorization', `Bearer ${ctx.adminToken}`);

      // number of banners returned is number of banners in database
      const containers = res.body.records as ContainerResponse[];
      // eslint-disable-next-line no-underscore-dangle
      const pagination = res.body._pagination as PaginationResult;

      const activeContainerCount = await Container.count({ where: 'currentRevision' } as FindManyOptions);
      expect(pagination.take).to.equal(take);
      expect(pagination.skip).to.equal(skip);
      expect(pagination.count).to.equal(activeContainerCount);
      expect(containers.length).to.be.at.most(take);
    });
  });
  describe('GET /containers/:id', () => {
    async function getAndCheck(container: Container, token: String) {
      const res = await request(ctx.app)
        .get(`/containers/${container.id}`)
        .set('Authorization', `Bearer ${token}`);

      // success code
      asRequested(container, res.body);
      expect(res.status).to.equal(200);
      expect(ctx.specification.validateModel(
        'ContainerWithProductsResponse',
        res.body,
        false,
        true,
      ).valid).to.be.true;
    }
    it('should return an HTTP 200 and the container with the given id if admin', async () => {
      const container = await Container.findOne(1, { relations: ['owner'] });
      await getAndCheck(container, ctx.adminToken);
    });
    it('should return an HTTP 200 and the container with the given id if own container', async () => {
      const container = await Container.findOne({ relations: ['owner'], where: { owner: ctx.localUser, public: false } });
      await getAndCheck(container, ctx.token);
    });
    it('should return an HTTP 200 and container if the container is public and not admin', async () => {
      const container = await Container.findOne({ relations: ['owner'], where: { owner: ctx.adminUser, public: true } });
      await getAndCheck(container, ctx.token);
    });
    it('should return an HTTP 200 and the container if the container is not public but the user is the owner', async () => {
      const container = await Container.findOne({ relations: ['owner'], where: { owner: ctx.localUser, public: false } });
      await getAndCheck(container, ctx.token);
    });
    it('should return an HTTP 403 if the container exist but is not visible to the user', async () => {
      const id = 2;
      const test = await request(ctx.app)
        .get(`/containers/${id}`)
        .set('Authorization', `Bearer ${ctx.adminToken}`);

      expect((test.body as ContainerResponse).public).to.be.false;
      expect((test.body as ContainerResponse).owner.id).to.not.equal(ctx.localUser.id);
      expect((test.body as ContainerResponse).id).to.equal(id);

      const res = await request(ctx.app)
        .get(`/containers/${id}`)
        .set('Authorization', `Bearer ${ctx.token}`);

      // success code
      expect(res.status).to.equal(403);
    });
    it('should return an HTTP 404 if the containerId does not exist', async () => {
      const id = (await Container.count()) + 10;
      const res = await request(ctx.app)
        .get(`/containers/${id}`)
        .set('Authorization', `Bearer ${ctx.adminToken}`);

      // check if banner is not returned
      expect(res.body).to.equal('Container not found.');

      // success code
      expect(res.status).to.equal(404);
    });
  });
  describe('GET /containers/:id/products', () => {
    it('should return correct model', async () => {
      const res = await request(ctx.app)
        .get('/containers/1/products')
        .set('Authorization', `Bearer ${ctx.adminToken}`);
      expect(res.status).to.equal(200);
      expect(ctx.specification.validateModel(
        'PaginatedProductResponse',
        res.body,
        false,
        true,
      ).valid).to.be.true;
    });
    it('should return an HTTP 200 and all the products in the container if admin', async () => {
      const res = await request(ctx.app)
        .get('/containers/1/products')
        .set('Authorization', `Bearer ${ctx.adminToken}`);

      expect((res.body as ProductResponse[])).to.not.empty;
      expect(res.status).to.equal(200);
    });
    it('should return an HTTP 403 if container not public or own and if not admin', async () => {
      const { id } = await Container.findOne({ relations: ['owner'], where: { owner: ctx.adminUser, public: true } });
      const res = await request(ctx.app)
        .get(`/containers/${id}/products`)
        .set('Authorization', `Bearer ${ctx.localUser}`);

      expect(res.status).to.equal(403);
    });
    it('should return an HTTP 200 and all the products in the container if public and if admin', async () => {
      const { id } = await Container.findOne({ relations: ['owner'], where: { owner: ctx.localUser, public: true } });

      const res = await request(ctx.app)
        .get(`/containers/${id}/products`)
        .set('Authorization', `Bearer ${ctx.adminToken}`);

      expect(res.status).to.equal(200);
    });
  });

  function testValidationOnRoute(type: any, route: string) {
    async function expectError(req: CreateContainerRequest, error: string) {
      // @ts-ignore
      const res = await ((request(ctx.app)[type])(route)
        .set('Authorization', `Bearer ${ctx.adminToken}`)
        .send(req));
      expect(res.status).to.eq(400);
      expect(res.body).to.eq(error);
    }

    describe('validate products function', () => {
      it('should verify product IDs', async () => {
        const req: CreateContainerRequest = {
          ...ctx.validContainerReq,
          products: [-1, 5, 10],
        };
        await expectError(req, `Products: ${INVALID_PRODUCT_ID(-1).value}`);
      });
<<<<<<< HEAD
      it('should verify product requests', async () => {
        const req: CreateContainerRequest = {
          ...ctx.validContainerReq,
          products: [
            {
              ownerId: 1, priceInclVat: { amount: -100, currency: 'EUR', precision: 2 }, category: 1, vat: 1, alcoholPercentage: 0.5,
            } as ProductRequest,
          ],
        };
        await expectError(req, `Products: ${INVALID_PRODUCT_PRICE().value}`);
      });
=======
>>>>>>> 8af06f10
    });
    it('should verify Name', async () => {
      const req: CreateContainerRequest = { ...ctx.validContainerReq, name: '' };
      await expectError(req, 'Name: must be a non-zero length string.');
    });
  }
  describe('POST /containers', () => {
    describe('verifyContainerRequest Specification', async () => {
      await testValidationOnRoute('post', '/containers');
    });
    it('should store the given container in the database and return an HTTP 200 and the created container if user', async () => {
      const containerCount = await Container.count();
      const res = await request(ctx.app)
        .post('/containers')
        .set('Authorization', `Bearer ${ctx.token}`)
        .send(ctx.validContainerReq);

      expect(ctx.specification.validateModel(
        'ContainerWithProductsResponse',
        res.body,
        false,
        true,
      ).valid).to.be.true;

      expect(await Container.count()).to.equal(containerCount + 1);
      containerProductsEq(ctx.validContainerReq, res.body as ContainerWithProductsResponse);

      const databaseProduct = await UpdatedContainer.findOne((res.body as ContainerResponse).id);
      expect(databaseProduct).to.exist;

      expect(res.status).to.equal(200);
    });
    it('should return an HTTP 400 if the given product is invalid', async () => {
      const containerCounter = await Container.count();
      const res = await request(ctx.app)
        .post('/containers')
        .set('Authorization', `Bearer ${ctx.adminToken}`)
        .send(ctx.invalidContainerReq);

      expect(await Container.count()).to.equal(containerCounter);
      expect(res.body).to.equal('Name: must be a non-zero length string.');

      expect(res.status).to.equal(400);
    });
  });
  describe('POST /containers/:id/approve', () => {
    it('should approve the container update if it exists and admin', async () => {
      const containerApprovedProducts: CreateContainerRequest = {
        products: [1],
        public: true,
        name: 'Valid container',
      };

      const newContainer = await request(ctx.app)
        .post('/containers')
        .set('Authorization', `Bearer ${ctx.token}`)
        .send(containerApprovedProducts);

      expect(ctx.specification.validateModel(
        'ContainerWithProductsResponse',
        newContainer.body,
        false,
        true,
      ).valid).to.be.true;

      const { id } = newContainer.body;

      // sanity check / precondition
      expect(await UpdatedContainer.findOne(id)).to.exist;

      const res = await request(ctx.app)
        .post(`/containers/${id}/approve`)
        .set('Authorization', `Bearer ${ctx.adminToken}`);

      // sanity check
      expect(await UpdatedContainer.findOne(id)).to.be.undefined;

      const latest = await request(ctx.app)
        .get(`/containers/${id}`)
        .set('Authorization', `Bearer ${ctx.adminToken}`);

      expect(latest.body).to.deep.equal(res.body);
      expect(res.status).to.equal(200);
    });
    it('should return an HTTP 200 if the container has unapproved products', async () => {
      // TODO think about what to do when container update has unapproved products.
      // precondition
      const productId = 4;
      expect(await UpdatedProduct.findOne(productId)).to.exist;

      const container: CreateContainerRequest = {
        name: 'Container with unapproved products.',
        products: [productId],
        public: true,
      };

      const res = (await request(ctx.app)
        .post('/containers')
        .set('Authorization', `Bearer ${ctx.adminToken}`)
        .send(container));

      expect(res.status).to.equal(200);
    });
    it('should return an HTTP 404 and an empty response if the container has no pending update', async () => {
      const id = 3;

      // sanity check / precondition
      expect(await UpdatedContainer.findOne(id)).to.be.undefined;
      expect(await Container.findOne(id)).to.exist;

      const res = await request(ctx.app)
        .post(`/containers/${id}/approve`)
        .set('Authorization', `Bearer ${ctx.adminToken}`);

      expect(res.status).to.equal(404);
      expect(res.body).to.equal('Container update not found.');
    });
    it('should return an HTTP 403 if not admin', async () => {
      const id = 5;
      // sanity check / precondition
      expect(await UpdatedContainer.findOne(id)).to.exist;

      const res = await request(ctx.app)
        .post(`/containers/${id}/approve`)
        .set('Authorization', `Bearer ${ctx.token}`);

      expect(res.body).to.be.empty;
      expect(res.status).to.equal(403);
    });
  });
  describe('PATCH /containers/:id', () => {
    describe('verifyContainerRequest Specification', async () => {
      await testValidationOnRoute('patch', '/containers/1');
    });
    it('should return an HTTP 200 and the container update if user', async () => {
      const res = await request(ctx.app)
        .patch('/containers/1')
        .set('Authorization', `Bearer ${ctx.token}`)
        .send(ctx.validContainerReq);

      expect(ctx.specification.validateModel(
        'ContainerWithProductsResponse',
        res.body,
        false,
        true,
      ).valid).to.be.true;

      containerProductsEq(ctx.validContainerReq, res.body as ContainerWithProductsResponse);

      const databaseContainer = await UpdatedContainer.findOne((res.body as ContainerResponse).id);
      expect(databaseContainer).to.exist;

      expect(res.status).to.equal(200);
    });
    it('should return an HTTP 200 and override a previous update if admin', async () => {
      const id = 1;

      const newUpdate: CreateContainerRequest = {
        public: true,
        name: 'Valid Container Update',
        products: [3, 4],
      };

      const res = await request(ctx.app)
        .patch(`/containers/${id}`)
        .set('Authorization', `Bearer ${ctx.token}`)
        .send(ctx.validContainerReq);

      containerProductsEq(ctx.validContainerReq, res.body as ContainerWithProductsResponse);

      const updateRes = await request(ctx.app)
        .patch(`/containers/${id}`)
        .set('Authorization', `Bearer ${ctx.token}`)
        .send(newUpdate);

      containerProductsEq(newUpdate, updateRes.body as ContainerWithProductsResponse);
      expect(updateRes.status).to.equal(200);
    });
    it('should return an HTTP 400 if the update is invalid', async () => {
      const res = await request(ctx.app)
        .patch('/containers/1')
        .set('Authorization', `Bearer ${ctx.adminToken}`)
        .send(ctx.invalidContainerReq);

      expect(res.status).to.equal(400);
    });
    it('should return an HTTP 404 if the container with the given id does not exist', async () => {
      const res = await request(ctx.app)
        .patch(`/containers/${(await Container.count()) + 1}`)
        .set('Authorization', `Bearer ${ctx.adminToken}`)
        .send(ctx.validContainerReq);

      // sanity check
      expect(await Container.findOne((await Container.count()) + 1)).to.be.undefined;

      // check if banner is not returned
      expect(res.body).to.equal('Container not found.');

      // success code
      expect(res.status).to.equal(404);
    });
    it('should return an HTTP 403 if not admin nor owner and not public', async () => {
      const { id } = await Container.findOne({ relations: ['owner'], where: { owner: ctx.adminUser, public: false } });

      const res = await request(ctx.app)
        .patch(`/containers/${id}`)
        .set('Authorization', `Bearer ${ctx.token}`)
        .send(ctx.validContainerReq);

      // success code
      expect(res.status).to.equal(403);
    });
  });
  describe('GET /containers/public', () => {
    it('should return correct model', async () => {
      const res = await request(ctx.app)
        .get('/containers/public')
        .set('Authorization', `Bearer ${ctx.token}`);
      expect(res.status).to.equal(200);
      expect(ctx.specification.validateModel(
        'PaginatedContainerResponse',
        res.body,
        false,
        true,
      ).valid).to.be.true;
    });
    it('should return an HTTP 200 and all public containers', async () => {
      const res = await request(ctx.app)
        .get('/containers/public')
        .set('Authorization', `Bearer ${ctx.token}`);

      (res.body as PaginatedContainerResponse).records.every(
        async (container) => (expect(container.public).true),
      );
      expect(res.status).to.equal(200);
    });
  });
  describe('GET /containers/:id/update', () => {
    it('should return correct model', async () => {
      const res = await request(ctx.app)
        .get('/containers/4/update')
        .set('Authorization', `Bearer ${ctx.adminToken}`);
      expect(res.status).to.equal(200);
      expect(ctx.specification.validateModel(
        'ContainerWithProductsResponse',
        res.body,
        false,
        true,
      ).valid).to.be.true;
    });
    it('should return an HTTP 200 and the updated container if exists and if admin', async () => {
      const res = await request(ctx.app)
        .get('/containers/4/update')
        .set('Authorization', `Bearer ${ctx.adminToken}`);

      // sanity check / precondition
      expect(await UpdatedContainer.findOne(4)).to.exist;
      expect((res.body as ContainerWithProductsResponse)).to.exist;
      expect(res.status).to.equal(200);
    });
    it('should return an HTTP 200 and the updated container if container is own', async () => {
      const updatedContainers = (await UpdatedContainer.find({ relations: ['container'] })).map((c) => c.container.id);
      const { id } = (await Container.findByIds(updatedContainers, { relations: ['owner'], where: { owner: ctx.localUser, public: true } }))[0];

      const res = await request(ctx.app)
        .get(`/containers/${id}/update`)
        .set('Authorization', `Bearer ${ctx.adminToken}`);

      expect((res.body as ContainerWithProductsResponse)).to.exist;
      expect(res.status).to.equal(200);
    });
    it('should return an HTTP 404 if the container with the given id does not exist', async () => {
      const res = await request(ctx.app)
        .get(`/containers/${(await Container.count()) + 2}/update`)
        .set('Authorization', `Bearer ${ctx.adminToken}`);

      // sanity check
      expect(await Container.findOne((await Container.count()) + 2)).to.be.undefined;

      // check if banner is not returned
      expect(res.body).to.equal('Container not found.');

      // success code
      expect(res.status).to.equal(404);
    });
    it('should return an empty response if the container with the given id has no update', async () => {
      const res = await request(ctx.app)
        .get('/containers/2/update')
        .set('Authorization', `Bearer ${ctx.adminToken}`);

      // sanity check / precondition
      expect(await UpdatedContainer.findOne(2)).to.be.undefined;
      expect(res.body).to.be.empty;
      expect(res.status).to.equal(200);
    });
    it('should return an HTTP 403 if not visible', async () => {
      const { id } = await Container.findOne({ relations: ['owner'], where: { owner: ctx.adminUser, public: false } });

      const res = await request(ctx.app)
        .get(`/containers/${id}/update`)
        .set('Authorization', `Bearer ${ctx.token}`);

      expect(res.status).to.equal(403);
    });
  });
  describe('GET /containers/updated', () => {
    it('should return correct model', async () => {
      const res = await request(ctx.app)
        .get('/containers/updated')
        .set('Authorization', `Bearer ${ctx.adminToken}`);
      expect(res.status).to.equal(200);
      expect(ctx.specification.validateModel(
        'PaginatedContainerResponse',
        res.body,
        false,
        true,
      ).valid).to.be.true;
    });
    it('should return an HTTP 200 and all updated containers if admin', async () => {
      const res = await request(ctx.app)
        .get('/containers/updated')
        .set('Authorization', `Bearer ${ctx.adminToken}`);

      const containers = res.body.records as ContainerResponse[];
      // eslint-disable-next-line no-underscore-dangle
      const pagination = res.body._pagination as PaginationResult;

      const ids = (containers).map((c) => c.id);
      const exist = await ids.every(async (id) => UpdatedContainer.findOne(id));

      const count = await UpdatedContainer.count();
      expect(exist).to.be.true;
      expect(ids.length).to.equal(count);
      expect(res.status).to.equal(200);

      expect(pagination.take).to.equal(defaultPagination());
      expect(pagination.skip).to.equal(0);
      expect(pagination.count).to.equal(count);
    });
    it('should return an HTTP 403 and no containers if not admin', async () => {
      const res = await request(ctx.app)
        .get('/containers/updated')
        .set('Authorization', `Bearer ${ctx.token}`);

      expect(res.status).to.equal(403);
    });
    it('should return an HTTP 200 and all the visible updated containers if admin', async () => {
      const res = await request(ctx.app)
        .get('/containers/updated')
        .set('Authorization', `Bearer ${ctx.adminToken}`);

      const containers = res.body.records as ContainerResponse[];
      const ids = containers.map((c) => c.id);

      const exist = await ids.every(async (id) => UpdatedContainer.findOne(id));
      expect(exist).to.be.true;
      expect(res.status).to.equal(200);
    });
    it('should adhere to pagination', async () => {
      const take = 5;
      const skip = 3;
      const res = await request(ctx.app)
        .get('/containers/updated')
        .query({ take, skip })
        .set('Authorization', `Bearer ${ctx.adminToken}`);

      // number of banners returned is number of banners in database
      const containers = res.body.records as ContainerResponse[];
      // eslint-disable-next-line no-underscore-dangle
      const pagination = res.body._pagination as PaginationResult;

      const count = await UpdatedContainer.count();
      expect(pagination.take).to.equal(take);
      expect(pagination.skip).to.equal(skip);
      expect(pagination.count).to.equal(count);
      expect(containers.length).to.be.at.most(take);
    });
  });
});<|MERGE_RESOLUTION|>--- conflicted
+++ resolved
@@ -23,9 +23,7 @@
 import deepEqualInAnyOrder from 'deep-equal-in-any-order';
 import User, { UserType } from '../../../src/entity/user/user';
 import Database from '../../../src/database/database';
-import {
-  seedAllContainers, seedAllProducts, seedProductCategories, seedVatGroups,
-} from '../../seed';
+import { seedAllContainers, seedAllProducts, seedProductCategories } from '../../seed';
 import TokenHandler from '../../../src/authentication/token-handler';
 import Swagger from '../../../src/start/swagger';
 import RoleManager from '../../../src/rbac/role-manager';
@@ -42,7 +40,8 @@
 import UpdatedProduct from '../../../src/entity/product/updated-product';
 import { defaultPagination, PaginationResult } from '../../../src/helpers/pagination';
 import { CreateContainerRequest } from '../../../src/controller/request/container-request';
-import { INVALID_PRODUCT_ID } from '../../../src/controller/request/validators/validation-errors';
+import { ProductRequest } from '../../../src/controller/request/product-request';
+import { INVALID_PRODUCT_ID, INVALID_PRODUCT_PRICE } from '../../../src/controller/request/validators/validation-errors';
 
 chai.use(deepEqualInAnyOrder);
 
@@ -106,9 +105,8 @@
     await User.save(localUser);
 
     const categories = await seedProductCategories();
-    const vatGroups = await seedVatGroups();
     const { products, productRevisions } = (
-      await seedAllProducts([adminUser, localUser], categories, vatGroups));
+      await seedAllProducts([adminUser, localUser], categories));
     await seedAllContainers([adminUser, localUser], productRevisions, products);
 
     // create bearer tokens
@@ -157,7 +155,6 @@
       permissions: {
         Container: {
           get: own,
-          create: own,
           update: own,
           delete: own,
         },
@@ -369,20 +366,17 @@
         };
         await expectError(req, `Products: ${INVALID_PRODUCT_ID(-1).value}`);
       });
-<<<<<<< HEAD
       it('should verify product requests', async () => {
         const req: CreateContainerRequest = {
           ...ctx.validContainerReq,
           products: [
             {
-              ownerId: 1, priceInclVat: { amount: -100, currency: 'EUR', precision: 2 }, category: 1, vat: 1, alcoholPercentage: 0.5,
+              ownerId: 1, price: { amount: -100, currency: 'EUR', precision: 2 }, category: 1, alcoholPercentage: 0.5,
             } as ProductRequest,
           ],
         };
         await expectError(req, `Products: ${INVALID_PRODUCT_PRICE().value}`);
       });
-=======
->>>>>>> 8af06f10
     });
     it('should verify Name', async () => {
       const req: CreateContainerRequest = { ...ctx.validContainerReq, name: '' };
@@ -393,39 +387,51 @@
     describe('verifyContainerRequest Specification', async () => {
       await testValidationOnRoute('post', '/containers');
     });
-    it('should store the given container in the database and return an HTTP 200 and the created container if user', async () => {
+    it('should store the given container in the database and return an HTTP 200 and the created container if admin', async () => {
+      const containerCount = await Container.count();
+      const res = await request(ctx.app)
+        .post('/containers')
+        .set('Authorization', `Bearer ${ctx.adminToken}`)
+        .send(ctx.validContainerReq);
+
+      expect(ctx.specification.validateModel(
+        'ContainerWithProductsResponse',
+        res.body,
+        false,
+        true,
+      ).valid).to.be.true;
+
+      expect(await Container.count()).to.equal(containerCount + 1);
+      containerProductsEq(ctx.validContainerReq, res.body as ContainerWithProductsResponse);
+
+      const databaseProduct = await UpdatedContainer.findOne((res.body as ContainerResponse).id);
+      expect(databaseProduct).to.exist;
+
+      expect(res.status).to.equal(200);
+    });
+    it('should return an HTTP 400 if the given product is invalid', async () => {
+      const containerCounter = await Container.count();
+      const res = await request(ctx.app)
+        .post('/containers')
+        .set('Authorization', `Bearer ${ctx.adminToken}`)
+        .send(ctx.invalidContainerReq);
+
+      expect(await Container.count()).to.equal(containerCounter);
+      expect(res.body).to.equal('Name: must be a non-zero length string.');
+
+      expect(res.status).to.equal(400);
+    });
+    it('should return an HTTP 403 if not admin', async () => {
       const containerCount = await Container.count();
       const res = await request(ctx.app)
         .post('/containers')
         .set('Authorization', `Bearer ${ctx.token}`)
         .send(ctx.validContainerReq);
 
-      expect(ctx.specification.validateModel(
-        'ContainerWithProductsResponse',
-        res.body,
-        false,
-        true,
-      ).valid).to.be.true;
-
-      expect(await Container.count()).to.equal(containerCount + 1);
-      containerProductsEq(ctx.validContainerReq, res.body as ContainerWithProductsResponse);
-
-      const databaseProduct = await UpdatedContainer.findOne((res.body as ContainerResponse).id);
-      expect(databaseProduct).to.exist;
-
-      expect(res.status).to.equal(200);
-    });
-    it('should return an HTTP 400 if the given product is invalid', async () => {
-      const containerCounter = await Container.count();
-      const res = await request(ctx.app)
-        .post('/containers')
-        .set('Authorization', `Bearer ${ctx.adminToken}`)
-        .send(ctx.invalidContainerReq);
-
-      expect(await Container.count()).to.equal(containerCounter);
-      expect(res.body).to.equal('Name: must be a non-zero length string.');
-
-      expect(res.status).to.equal(400);
+      expect(await Container.count()).to.equal(containerCount);
+      expect(res.body).to.be.empty;
+
+      expect(res.status).to.equal(403);
     });
   });
   describe('POST /containers/:id/approve', () => {
@@ -438,7 +444,7 @@
 
       const newContainer = await request(ctx.app)
         .post('/containers')
-        .set('Authorization', `Bearer ${ctx.token}`)
+        .set('Authorization', `Bearer ${ctx.adminToken}`)
         .send(containerApprovedProducts);
 
       expect(ctx.specification.validateModel(
@@ -468,7 +474,6 @@
       expect(res.status).to.equal(200);
     });
     it('should return an HTTP 200 if the container has unapproved products', async () => {
-      // TODO think about what to do when container update has unapproved products.
       // precondition
       const productId = 4;
       expect(await UpdatedProduct.findOne(productId)).to.exist;
@@ -479,14 +484,18 @@
         public: true,
       };
 
-      const res = (await request(ctx.app)
+      const newContainer = (await request(ctx.app)
         .post('/containers')
         .set('Authorization', `Bearer ${ctx.adminToken}`)
-        .send(container));
-
-      expect(res.status).to.equal(200);
-    });
-    it('should return an HTTP 404 and an empty response if the container has no pending update', async () => {
+        .send(container)).body as ContainerWithProductsResponse;
+
+      const res = await request(ctx.app)
+        .post(`/containers/${newContainer.id}/approve`)
+        .set('Authorization', `Bearer ${ctx.adminToken}`);
+
+      expect(res.status).to.equal(200);
+    });
+    it('should return an HTTP 404 and an empty response if the product has no pending update', async () => {
       const id = 3;
 
       // sanity check / precondition
@@ -517,10 +526,10 @@
     describe('verifyContainerRequest Specification', async () => {
       await testValidationOnRoute('patch', '/containers/1');
     });
-    it('should return an HTTP 200 and the container update if user', async () => {
+    it('should return an HTTP 200 and the container update if admin', async () => {
       const res = await request(ctx.app)
         .patch('/containers/1')
-        .set('Authorization', `Bearer ${ctx.token}`)
+        .set('Authorization', `Bearer ${ctx.adminToken}`)
         .send(ctx.validContainerReq);
 
       expect(ctx.specification.validateModel(
@@ -548,14 +557,14 @@
 
       const res = await request(ctx.app)
         .patch(`/containers/${id}`)
-        .set('Authorization', `Bearer ${ctx.token}`)
+        .set('Authorization', `Bearer ${ctx.adminToken}`)
         .send(ctx.validContainerReq);
 
       containerProductsEq(ctx.validContainerReq, res.body as ContainerWithProductsResponse);
 
       const updateRes = await request(ctx.app)
         .patch(`/containers/${id}`)
-        .set('Authorization', `Bearer ${ctx.token}`)
+        .set('Authorization', `Bearer ${ctx.adminToken}`)
         .send(newUpdate);
 
       containerProductsEq(newUpdate, updateRes.body as ContainerWithProductsResponse);
