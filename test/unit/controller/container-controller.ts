/**
 *  SudoSOS back-end API service.
 *  Copyright (C) 2020  Study association GEWIS
 *
 *  This program is free software: you can redistribute it and/or modify
 *  it under the terms of the GNU Affero General Public License as published
 *  by the Free Software Foundation, either version 3 of the License, or
 *  (at your option) any later version.
 *
 *  This program is distributed in the hope that it will be useful,
 *  but WITHOUT ANY WARRANTY; without even the implied warranty of
 *  MERCHANTABILITY or FITNESS FOR A PARTICULAR PURPOSE.  See the
 *  GNU Affero General Public License for more details.
 *
 *  You should have received a copy of the GNU Affero General Public License
 *  along with this program.  If not, see <https://www.gnu.org/licenses/>.
 */
import { Connection, FindManyOptions } from 'typeorm';
import express, { Application } from 'express';
import chai, { request, expect } from 'chai';
import { SwaggerSpecification } from 'swagger-model-validator';
import { json } from 'body-parser';
import deepEqualInAnyOrder from 'deep-equal-in-any-order';
import User, { UserType } from '../../../src/entity/user/user';
import Database from '../../../src/database/database';
import {
  seedAllContainers, seedAllProducts, seedProductCategories, seedVatGroups,
} from '../../seed';
import TokenHandler from '../../../src/authentication/token-handler';
import Swagger from '../../../src/start/swagger';
import RoleManager from '../../../src/rbac/role-manager';
import TokenMiddleware from '../../../src/middleware/token-middleware';
import ContainerController from '../../../src/controller/container-controller';
import Container from '../../../src/entity/container/container';
import {
  ContainerResponse,
  ContainerWithProductsResponse,
  PaginatedContainerResponse,
} from '../../../src/controller/response/container-response';
import { ProductResponse } from '../../../src/controller/response/product-response';
import UpdatedContainer from '../../../src/entity/container/updated-container';
import UpdatedProduct from '../../../src/entity/product/updated-product';
import { defaultPagination, PaginationResult } from '../../../src/helpers/pagination';
import { CreateContainerRequest, UpdateContainerRequest } from '../../../src/controller/request/container-request';
import { INVALID_ORGAN_ID, INVALID_PRODUCT_ID } from '../../../src/controller/request/validators/validation-errors';

chai.use(deepEqualInAnyOrder);

/**
 * Tests if a container response is equal to the request.
 * @param source - The source from which the container was created.
 * @param response - The received container.
 */
function containerEq(source: CreateContainerRequest, response: ContainerResponse) {
  expect(source.name).to.equal(response.name);
  expect(source.public).to.equal(response.public);
}

function asRequested(requested: Container, response: ContainerResponse) {
  expect(response.id).to.eq(requested.id);
  expect(response.owner.id).to.eq(requested.owner.id);
  expect(response.public).to.eq(requested.public);
}

function containerProductsEq(source: CreateContainerRequest,
  response: ContainerWithProductsResponse) {
  containerEq(source, response);
  expect(response.products.map((p) => p.id)).to.deep.equalInAnyOrder(source.products);
}

describe('ContainerController', async (): Promise<void> => {
  let ctx: {
    connection: Connection,
    app: Application,
    specification: SwaggerSpecification,
    controller: ContainerController,
    adminUser: User,
    localUser: User,
    adminToken: String,
    token: String,
    validContainerReq: CreateContainerRequest,
    validContainerUpdate: UpdateContainerRequest,
    invalidContainerReq: CreateContainerRequest,
  };

  // Initialize context
  before(async () => {
    // initialize test database
    const connection = await Database.initialize();

    // create dummy users
    const adminUser = {
      id: 1,
      firstName: 'Admin',
      type: UserType.LOCAL_ADMIN,
      active: true,
    } as User;

    const localUser = {
      id: 2,
      firstName: 'User',
      type: UserType.MEMBER,
      active: true,
    } as User;

    const organ = {
      id: 3,
      firstName: 'Organ',
      type: UserType.ORGAN,
      active: true,
    } as User;

    await User.save(adminUser);
    await User.save(localUser);
    await User.save(organ);

    const categories = await seedProductCategories();
    const vatGroups = await seedVatGroups();
    const { products, productRevisions } = (
      await seedAllProducts([adminUser, localUser], categories, vatGroups));
    await seedAllContainers([adminUser, localUser], productRevisions, products);

    // create bearer tokens
    const tokenHandler = new TokenHandler({
      algorithm: 'HS256', publicKey: 'test', privateKey: 'test', expiry: 3600,
    });
    const adminToken = await tokenHandler.signToken({ user: adminUser, roles: ['Admin'], lesser: false }, 'nonce admin');
    const token = await tokenHandler.signToken({ user: localUser, roles: ['User'], lesser: false }, 'nonce');

    const validContainerUpdate: UpdateContainerRequest = {
      products: [7, 8],
      public: true,
      name: 'Valid container',
    };

    const validContainerReq: CreateContainerRequest = {
      ...validContainerUpdate,
      ownerId: organ.id,
    };

    const invalidContainerReq: CreateContainerRequest = {
      ...validContainerReq,
      name: '',
      products: [-1],
    };

    // start app
    const app = express();
    const specification = await Swagger.initialize(app);

    const all = { all: new Set<string>(['*']) };
    const own = { own: new Set<string>(['*']), public: new Set<string>(['*']) };

    const roleManager = new RoleManager();
    roleManager.registerRole({
      name: 'Admin',
      permissions: {
        Container: {
          create: all,
          get: all,
          update: all,
          delete: all,
          approve: all,
        },
      },
      assignmentCheck: async (user: User) => user.type === UserType.LOCAL_ADMIN,
    });

    roleManager.registerRole({
      name: 'User',
      permissions: {
        Container: {
          get: own,
          create: own,
          update: own,
          delete: own,
        },
      },
      assignmentCheck: async (user: User) => user.type === UserType.MEMBER,
    });

    const controller = new ContainerController({ specification, roleManager });
    app.use(json());
    app.use(new TokenMiddleware({ tokenHandler, refreshFactor: 0.5 }).getMiddleware());
    app.use('/containers', controller.getRouter());

    // initialize context
    ctx = {
      connection,
      app,
      specification,
      controller,
      adminUser,
      localUser,
      adminToken,
      token,
      validContainerReq,
      invalidContainerReq,
      validContainerUpdate,
    };
  });

  // close database connection
  after(async () => {
    await ctx.connection.close();
  });

  describe('GET /containers', () => {
    it('should return correct model', async () => {
      const res = await request(ctx.app)
        .get('/containers')
        .set('Authorization', `Bearer ${ctx.adminToken}`);
      expect(res.status).to.equal(200);
      expect(ctx.specification.validateModel(
        'PaginatedContainerResponse',
        res.body,
        false,
        true,
      ).valid).to.be.true;
    });
    it('should return an HTTP 200 and all existing containers in the database if admin', async () => {
      const res = await request(ctx.app)
        .get('/containers')
        .set('Authorization', `Bearer ${ctx.adminToken}`);

      const containers = res.body.records as ContainerResponse[];
      // eslint-disable-next-line no-underscore-dangle
      const pagination = res.body._pagination as PaginationResult;

      expect(res.status).to.equal(200);

      // Every container that has a current revision should be returned.
      const activeContainerCount = await Container.count({ where: 'currentRevision' } as FindManyOptions);
      expect(containers.length).to.equal(activeContainerCount);

      expect(pagination.take).to.equal(defaultPagination());
      expect(pagination.skip).to.equal(0);
      expect(pagination.count).to.equal(activeContainerCount);
    });
    it('should return an HTTP 403 and no containers if not admin', async () => {
      const res = await request(ctx.app)
        .get('/containers')
        .set('Authorization', `Bearer ${ctx.token}`);

      expect(res.status).to.equal(403);
    });
    it('should adhere to pagination', async () => {
      const take = 5;
      const skip = 3;
      const res = await request(ctx.app)
        .get('/containers')
        .query({ take, skip })
        .set('Authorization', `Bearer ${ctx.adminToken}`);

      // number of banners returned is number of banners in database
      const containers = res.body.records as ContainerResponse[];
      // eslint-disable-next-line no-underscore-dangle
      const pagination = res.body._pagination as PaginationResult;

      const activeContainerCount = await Container.count({ where: 'currentRevision' } as FindManyOptions);
      expect(pagination.take).to.equal(take);
      expect(pagination.skip).to.equal(skip);
      expect(pagination.count).to.equal(activeContainerCount);
      expect(containers.length).to.be.at.most(take);
    });
  });
  describe('GET /containers/:id', () => {
    async function getAndCheck(container: Container, token: String) {
      const res = await request(ctx.app)
        .get(`/containers/${container.id}`)
        .set('Authorization', `Bearer ${token}`);

      // success code
      expect(res.status).to.equal(200);
      asRequested(container, res.body);
      expect(ctx.specification.validateModel(
        'ContainerWithProductsResponse',
        res.body,
        false,
        true,
      ).valid).to.be.true;
    }
    it('should return an HTTP 200 and the container with the given id if admin', async () => {
      const container = await Container.findOne(1, { relations: ['owner'] });
      await getAndCheck(container, ctx.adminToken);
    });
    it('should return an HTTP 200 and the container with the given id if own container', async () => {
      const container = await Container.findOne({ relations: ['owner'], where: { owner: ctx.localUser, public: false } });
      await getAndCheck(container, ctx.token);
    });
    it('should return an HTTP 200 and container if the container is public and not admin', async () => {
      const container = await Container.findOne({ relations: ['owner'], where: { owner: ctx.adminUser, public: true } });
      await getAndCheck(container, ctx.token);
    });
    it('should return an HTTP 200 and the container if the container is not public but the user is the owner', async () => {
      const container = await Container.findOne({ relations: ['owner'], where: { owner: ctx.localUser, public: false } });
      await getAndCheck(container, ctx.token);
    });
    it('should return an HTTP 403 if the container exist but is not visible to the user', async () => {
      const id = 2;
      const test = await request(ctx.app)
        .get(`/containers/${id}`)
        .set('Authorization', `Bearer ${ctx.adminToken}`);

      expect((test.body as ContainerResponse).public).to.be.false;
      expect((test.body as ContainerResponse).owner.id).to.not.equal(ctx.localUser.id);
      expect((test.body as ContainerResponse).id).to.equal(id);

      const res = await request(ctx.app)
        .get(`/containers/${id}`)
        .set('Authorization', `Bearer ${ctx.token}`);

      // success code
      expect(res.status).to.equal(403);
    });
    it('should return an HTTP 404 if the containerId does not exist', async () => {
      const id = (await Container.count()) + 10;
      const res = await request(ctx.app)
        .get(`/containers/${id}`)
        .set('Authorization', `Bearer ${ctx.adminToken}`);

      // check if banner is not returned
      expect(res.body).to.equal('Container not found.');

      // success code
      expect(res.status).to.equal(404);
    });
  });
  describe('GET /containers/:id/products', () => {
    it('should return correct model', async () => {
      const res = await request(ctx.app)
        .get('/containers/1/products')
        .set('Authorization', `Bearer ${ctx.adminToken}`);
      expect(res.status).to.equal(200);
      expect(ctx.specification.validateModel(
        'PaginatedProductResponse',
        res.body,
        false,
        true,
      ).valid).to.be.true;
    });
    it('should return an HTTP 200 and all the products in the container if admin', async () => {
      const res = await request(ctx.app)
        .get('/containers/1/products')
        .set('Authorization', `Bearer ${ctx.adminToken}`);

      expect((res.body as ProductResponse[])).to.not.empty;
      expect(res.status).to.equal(200);
    });
    it('should return an HTTP 403 if container not public or own and if not admin', async () => {
      const { id } = await Container.findOne({ relations: ['owner'], where: { owner: ctx.adminUser, public: true } });
      const res = await request(ctx.app)
        .get(`/containers/${id}/products`)
        .set('Authorization', `Bearer ${ctx.localUser}`);

      expect(res.status).to.equal(403);
    });
    it('should return an HTTP 200 and all the products in the container if public and if admin', async () => {
      const { id } = await Container.findOne({ relations: ['owner'], where: { owner: ctx.localUser, public: true } });

      const res = await request(ctx.app)
        .get(`/containers/${id}/products`)
        .set('Authorization', `Bearer ${ctx.adminToken}`);

      expect(res.status).to.equal(200);
    });
  });

  function testValidationOnRoute(type: any, route: string) {
    async function expectError(req: CreateContainerRequest, error: string) {
      // @ts-ignore
      const res = await ((request(ctx.app)[type])(route)
        .set('Authorization', `Bearer ${ctx.adminToken}`)
        .send(req));
      expect(res.status).to.eq(400);
      expect(res.body).to.eq(error);
    }

    describe('validate products function', () => {
      it('should verify product IDs', async () => {
        const containerRequest = type === 'post' ? ctx.validContainerReq : ctx.validContainerUpdate;
        const req: CreateContainerRequest = {
          ...containerRequest,
          products: [-1, 5, 10],
        };
        await expectError(req, `Products: ${INVALID_PRODUCT_ID(-1).value}`);
      });
    });
    it('should verify Name', async () => {
      const containerRequest = type === 'post' ? ctx.validContainerReq : ctx.validContainerUpdate;
      const req: CreateContainerRequest = { ...containerRequest, name: '' };
      await expectError(req, 'Name: must be a non-zero length string.');
    });
    if (type === 'post') {
      it('should validate that owner is an Organ', async () => {
        const owner = await User.findOne({ where: { deleted: false, type: UserType.MEMBER } });
        const req: CreateContainerRequest = { ...ctx.validContainerReq, ownerId: owner.id };
        await expectError(req, INVALID_ORGAN_ID().value);
      });
    }
  }
  describe('POST /containers', () => {
    describe('verifyContainerRequest Specification', async () => {
      await testValidationOnRoute('post', '/containers');
    });
    it('should store the given container in the database and return an HTTP 200 and the created container if user', async () => {
      const containerCount = await Container.count();
      const res = await request(ctx.app)
        .post('/containers')
        .set('Authorization', `Bearer ${ctx.token}`)
        .send(ctx.validContainerReq);

      expect(res.status).to.equal(200);
      const containerResponse = res.body as ContainerWithProductsResponse;
      expect(ctx.specification.validateModel(
        'ContainerWithProductsResponse',
        containerResponse,
        false,
        true,
      ).valid).to.be.true;

      expect(await Container.count()).to.equal(containerCount + 1);
      containerProductsEq(ctx.validContainerReq, containerResponse);

      const databaseProduct = await UpdatedContainer.findOne((res.body as ContainerResponse).id);
      expect(databaseProduct).to.exist;
    });
    it('should store the given container in the database and return an HTTP 200 and the created container if admin', async () => {
      const containerCount = await Container.count();
      const res = await request(ctx.app)
        .post('/containers')
        .set('Authorization', `Bearer ${ctx.adminToken}`)
        .send(ctx.validContainerReq);

      expect(res.status).to.equal(200);
      const containerResponse = res.body as ContainerWithProductsResponse;
      expect(ctx.specification.validateModel(
        'ContainerWithProductsResponse',
        containerResponse,
        false,
        true,
      ).valid).to.be.true;

      expect(await Container.count()).to.equal(containerCount + 1);
      containerProductsEq(ctx.validContainerReq, containerResponse);

      const databaseProduct = await UpdatedContainer.findOne((res.body as ContainerResponse).id);
      expect(databaseProduct).to.not.exist;
    });
    it('should return an HTTP 400 if the given product is invalid', async () => {
      const containerCounter = await Container.count();
      const res = await request(ctx.app)
        .post('/containers')
        .set('Authorization', `Bearer ${ctx.adminToken}`)
        .send(ctx.invalidContainerReq);

      expect(await Container.count()).to.equal(containerCounter);
      expect(res.body).to.equal('Name: must be a non-zero length string.');

      expect(res.status).to.equal(400);
    });
  });
  describe('POST /containers/:id/approve', () => {
    it('should approve the container update if it exists and admin', async () => {
      const owner = await User.findOne({ where: { deleted: false, type: UserType.ORGAN } });
      const containerApprovedProducts: CreateContainerRequest = {
        products: [1],
        public: true,
        name: 'Valid container',
        ownerId: owner.id,
      };

      const newContainer = await request(ctx.app)
        .post('/containers')
        .set('Authorization', `Bearer ${ctx.token}`)
        .send(containerApprovedProducts);

      expect(ctx.specification.validateModel(
        'ContainerWithProductsResponse',
        newContainer.body,
        false,
        true,
      ).valid).to.be.true;

      const { id } = newContainer.body;

      // sanity check / precondition
      expect(await UpdatedContainer.findOne(id)).to.exist;

      const res = await request(ctx.app)
        .post(`/containers/${id}/approve`)
        .set('Authorization', `Bearer ${ctx.adminToken}`);

      // sanity check
      expect(await UpdatedContainer.findOne(id)).to.be.undefined;

      const latest = await request(ctx.app)
        .get(`/containers/${id}`)
        .set('Authorization', `Bearer ${ctx.adminToken}`);

      expect(latest.body).to.deep.equal(res.body);
      expect(res.status).to.equal(200);
    });
    it('should return an HTTP 200 if the container has unapproved products', async () => {
      // precondition
      const productId = 4;
      expect(await UpdatedProduct.findOne(productId)).to.exist;

      const owner = await User.findOne({ where: { deleted: false, type: UserType.ORGAN } });
      const container: CreateContainerRequest = {
        name: 'Container with unapproved products.',
        products: [productId],
        public: true,
        ownerId: owner.id,
      };

      const newContainer = (await request(ctx.app)
        .post('/containers')
        .set('Authorization', `Bearer ${ctx.token}`)
        .send(container)).body as ContainerWithProductsResponse;

      const res = await request(ctx.app)
        .post(`/containers/${newContainer.id}/approve`)
        .set('Authorization', `Bearer ${ctx.adminToken}`);

      expect(res.status).to.equal(200);
    });
    it('should return an HTTP 404 and an empty response if the product has no pending update', async () => {
      const id = 3;

      // sanity check / precondition
      expect(await UpdatedContainer.findOne(id)).to.be.undefined;
      expect(await Container.findOne(id)).to.exist;

      const res = await request(ctx.app)
        .post(`/containers/${id}/approve`)
        .set('Authorization', `Bearer ${ctx.adminToken}`);

      expect(res.status).to.equal(404);
      expect(res.body).to.equal('Container update not found.');
    });
    it('should return an HTTP 403 if not admin', async () => {
      const id = 5;
      // sanity check / precondition
      expect(await UpdatedContainer.findOne(id)).to.exist;

      const res = await request(ctx.app)
        .post(`/containers/${id}/approve`)
        .set('Authorization', `Bearer ${ctx.token}`);

      expect(res.body).to.be.empty;
      expect(res.status).to.equal(403);
    });
  });
  describe('PATCH /containers/:id', () => {
    describe('verifyContainerRequest Specification', async () => {
      await testValidationOnRoute('patch', '/containers/1');
    });
    it('should return an HTTP 200 and the container update if user', async () => {
      const res = await request(ctx.app)
        .patch('/containers/1')
        .set('Authorization', `Bearer ${ctx.token}`)
        .send(ctx.validContainerUpdate);

      expect(res.status).to.equal(200);
      expect(ctx.specification.validateModel(
        'ContainerWithProductsResponse',
        res.body,
        false,
        true,
      ).valid).to.be.true;

      containerProductsEq(ctx.validContainerReq, res.body as ContainerWithProductsResponse);

      const databaseContainer = await UpdatedContainer.findOne((res.body as ContainerResponse).id);
      expect(databaseContainer).to.exist;
    });
    it('should return an HTTP 200 and the container update if admin', async () => {
      const res = await request(ctx.app)
        .patch('/containers/1')
        .set('Authorization', `Bearer ${ctx.adminToken}`)
        .send(ctx.validContainerReq);

      expect(res.status).to.equal(200);
      expect(ctx.specification.validateModel(
        'ContainerWithProductsResponse',
        res.body,
        false,
        true,
      ).valid).to.be.true;

      containerProductsEq(ctx.validContainerReq, res.body as ContainerWithProductsResponse);

      const databaseContainer = await UpdatedContainer.findOne((res.body as ContainerResponse).id);
      expect(databaseContainer).to.exist;
    });
    it('should return an HTTP 200 and override a previous update if admin', async () => {
      const id = 1;

      const newUpdate: CreateContainerRequest = {
        public: true,
        name: 'Valid Container Update',
        products: [3, 4],
      };

      const res = await request(ctx.app)
        .patch(`/containers/${id}`)
<<<<<<< HEAD
        .set('Authorization', `Bearer ${ctx.token}`)
        .send(ctx.validContainerUpdate);
=======
        .set('Authorization', `Bearer ${ctx.adminToken}`)
        .send(ctx.validContainerReq);
>>>>>>> dcaf4689

      containerProductsEq(ctx.validContainerReq, res.body as ContainerWithProductsResponse);

      const updateRes = await request(ctx.app)
        .patch(`/containers/${id}`)
        .set('Authorization', `Bearer ${ctx.adminToken}`)
        .send(newUpdate);

      containerProductsEq(newUpdate, updateRes.body as ContainerWithProductsResponse);
      expect(updateRes.status).to.equal(200);
    });
    it('should return an HTTP 400 if the update is invalid', async () => {
      const inValidContainerUpdate: UpdateContainerRequest = {
        ...ctx.validContainerUpdate,
        name: '',
      };

      const res = await request(ctx.app)
        .patch('/containers/1')
        .set('Authorization', `Bearer ${ctx.adminToken}`)
        .send(inValidContainerUpdate);

      expect(res.status).to.equal(400);
    });
    it('should return an HTTP 404 if the container with the given id does not exist', async () => {
      const res = await request(ctx.app)
        .patch(`/containers/${(await Container.count()) + 1}`)
        .set('Authorization', `Bearer ${ctx.adminToken}`)
        .send(ctx.validContainerUpdate);

      // sanity check
      expect(await Container.findOne((await Container.count()) + 1)).to.be.undefined;

      // check if banner is not returned
      expect(res.body).to.equal('Container not found.');

      // success code
      expect(res.status).to.equal(404);
    });
    it('should return an HTTP 403 if not admin nor owner and not public', async () => {
      const { id } = await Container.findOne({ relations: ['owner'], where: { owner: ctx.adminUser, public: false } });

      const res = await request(ctx.app)
        .patch(`/containers/${id}`)
        .set('Authorization', `Bearer ${ctx.token}`)
        .send(ctx.validContainerUpdate);

      // success code
      expect(res.status).to.equal(403);
    });
  });
  describe('GET /containers/public', () => {
    it('should return correct model', async () => {
      const res = await request(ctx.app)
        .get('/containers/public')
        .set('Authorization', `Bearer ${ctx.token}`);
      expect(res.status).to.equal(200);
      expect(ctx.specification.validateModel(
        'PaginatedContainerResponse',
        res.body,
        false,
        true,
      ).valid).to.be.true;
    });
    it('should return an HTTP 200 and all public containers', async () => {
      const res = await request(ctx.app)
        .get('/containers/public')
        .set('Authorization', `Bearer ${ctx.token}`);

      (res.body as PaginatedContainerResponse).records.every(
        async (container) => (expect(container.public).true),
      );
      expect(res.status).to.equal(200);
    });
  });
  describe('GET /containers/:id/update', () => {
    it('should return correct model', async () => {
      const res = await request(ctx.app)
        .get('/containers/4/update')
        .set('Authorization', `Bearer ${ctx.adminToken}`);
      expect(res.status).to.equal(200);
      expect(ctx.specification.validateModel(
        'ContainerWithProductsResponse',
        res.body,
        false,
        true,
      ).valid).to.be.true;
    });
    it('should return an HTTP 200 and the updated container if exists and if admin', async () => {
      const res = await request(ctx.app)
        .get('/containers/4/update')
        .set('Authorization', `Bearer ${ctx.adminToken}`);

      // sanity check / precondition
      expect(await UpdatedContainer.findOne(4)).to.exist;
      expect((res.body as ContainerWithProductsResponse)).to.exist;
      expect(res.status).to.equal(200);
    });
    it('should return an HTTP 200 and the updated container if container is own', async () => {
      const updatedContainers = (await UpdatedContainer.find({ relations: ['container'] })).map((c) => c.container.id);
      const { id } = (await Container.findByIds(updatedContainers, { relations: ['owner'], where: { owner: ctx.localUser, public: true } }))[0];

      const res = await request(ctx.app)
        .get(`/containers/${id}/update`)
        .set('Authorization', `Bearer ${ctx.adminToken}`);

      expect((res.body as ContainerWithProductsResponse)).to.exist;
      expect(res.status).to.equal(200);
    });
    it('should return an HTTP 404 if the container with the given id does not exist', async () => {
      const res = await request(ctx.app)
        .get(`/containers/${(await Container.count()) + 2}/update`)
        .set('Authorization', `Bearer ${ctx.adminToken}`);

      // sanity check
      expect(await Container.findOne((await Container.count()) + 2)).to.be.undefined;

      // check if banner is not returned
      expect(res.body).to.equal('Container not found.');

      // success code
      expect(res.status).to.equal(404);
    });
    it('should return an empty response if the container with the given id has no update', async () => {
      const res = await request(ctx.app)
        .get('/containers/2/update')
        .set('Authorization', `Bearer ${ctx.adminToken}`);

      // sanity check / precondition
      expect(await UpdatedContainer.findOne(2)).to.be.undefined;
      expect(res.body).to.be.empty;
      expect(res.status).to.equal(200);
    });
    it('should return an HTTP 403 if not visible', async () => {
      const { id } = await Container.findOne({ relations: ['owner'], where: { owner: ctx.adminUser, public: false } });

      const res = await request(ctx.app)
        .get(`/containers/${id}/update`)
        .set('Authorization', `Bearer ${ctx.token}`);

      expect(res.status).to.equal(403);
    });
  });
  describe('GET /containers/updated', () => {
    it('should return correct model', async () => {
      const res = await request(ctx.app)
        .get('/containers/updated')
        .set('Authorization', `Bearer ${ctx.adminToken}`);
      expect(res.status).to.equal(200);
      expect(ctx.specification.validateModel(
        'PaginatedContainerResponse',
        res.body,
        false,
        true,
      ).valid).to.be.true;
    });
    it('should return an HTTP 200 and all updated containers if admin', async () => {
      const res = await request(ctx.app)
        .get('/containers/updated')
        .set('Authorization', `Bearer ${ctx.adminToken}`);

      const containers = res.body.records as ContainerResponse[];
      // eslint-disable-next-line no-underscore-dangle
      const pagination = res.body._pagination as PaginationResult;

      const ids = (containers).map((c) => c.id);
      const exist = await ids.every(async (id) => UpdatedContainer.findOne(id));

      const count = await UpdatedContainer.count();
      expect(exist).to.be.true;
      expect(ids.length).to.equal(count);
      expect(res.status).to.equal(200);

      expect(pagination.take).to.equal(defaultPagination());
      expect(pagination.skip).to.equal(0);
      expect(pagination.count).to.equal(count);
    });
    it('should return an HTTP 403 and no containers if not admin', async () => {
      const res = await request(ctx.app)
        .get('/containers/updated')
        .set('Authorization', `Bearer ${ctx.token}`);

      expect(res.status).to.equal(403);
    });
    it('should return an HTTP 200 and all the visible updated containers if admin', async () => {
      const res = await request(ctx.app)
        .get('/containers/updated')
        .set('Authorization', `Bearer ${ctx.adminToken}`);

      const containers = res.body.records as ContainerResponse[];
      const ids = containers.map((c) => c.id);

      const exist = await ids.every(async (id) => UpdatedContainer.findOne(id));
      expect(exist).to.be.true;
      expect(res.status).to.equal(200);
    });
    it('should adhere to pagination', async () => {
      const take = 5;
      const skip = 3;
      const res = await request(ctx.app)
        .get('/containers/updated')
        .query({ take, skip })
        .set('Authorization', `Bearer ${ctx.adminToken}`);

      // number of banners returned is number of banners in database
      const containers = res.body.records as ContainerResponse[];
      // eslint-disable-next-line no-underscore-dangle
      const pagination = res.body._pagination as PaginationResult;

      const count = await UpdatedContainer.count();
      expect(pagination.take).to.equal(take);
      expect(pagination.skip).to.equal(skip);
      expect(pagination.count).to.equal(count);
      expect(containers.length).to.be.at.most(take);
    });
  });
});<|MERGE_RESOLUTION|>--- conflicted
+++ resolved
@@ -578,8 +578,8 @@
     it('should return an HTTP 200 and the container update if admin', async () => {
       const res = await request(ctx.app)
         .patch('/containers/1')
-        .set('Authorization', `Bearer ${ctx.adminToken}`)
-        .send(ctx.validContainerReq);
+        .set('Authorization', `Bearer ${ctx.token}`)
+        .send(ctx.validContainerUpdate);
 
       expect(res.status).to.equal(200);
       expect(ctx.specification.validateModel(
@@ -605,13 +605,8 @@
 
       const res = await request(ctx.app)
         .patch(`/containers/${id}`)
-<<<<<<< HEAD
         .set('Authorization', `Bearer ${ctx.token}`)
         .send(ctx.validContainerUpdate);
-=======
-        .set('Authorization', `Bearer ${ctx.adminToken}`)
-        .send(ctx.validContainerReq);
->>>>>>> dcaf4689
 
       containerProductsEq(ctx.validContainerReq, res.body as ContainerWithProductsResponse);
 
