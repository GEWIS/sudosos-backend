/**
 *  SudoSOS back-end API service.
 *  Copyright (C) 2020  Study association GEWIS
 *
 *  This program is free software: you can redistribute it and/or modify
 *  it under the terms of the GNU Affero General Public License as published
 *  by the Free Software Foundation, either version 3 of the License, or
 *  (at your option) any later version.
 *
 *  This program is distributed in the hope that it will be useful,
 *  but WITHOUT ANY WARRANTY; without even the implied warranty of
 *  MERCHANTABILITY or FITNESS FOR A PARTICULAR PURPOSE.  See the
 *  GNU Affero General Public License for more details.
 *
 *  You should have received a copy of the GNU Affero General Public License
 *  along with this program.  If not, see <https://www.gnu.org/licenses/>.
 */
import express, { Application } from 'express';
import { expect, request } from 'chai';
import { SwaggerSpecification } from 'swagger-model-validator';
import { Connection } from 'typeorm';
import bodyParser from 'body-parser';
import User from '../../../src/entity/user/user';
import TokenHandler from '../../../src/authentication/token-handler';
import Database from '../../../src/database';
import Swagger from '../../../src/swagger';
import AuthenticationController from '../../../src/controller/authentication-controller';
import AuthenticationMockRequest from '../../../src/controller/request/authentication-mock-request';

describe('AuthenticationController', async (): Promise<void> => {
  let ctx: {
    env: string,
    connection: Connection,
    app: Application,
    tokenHandler: TokenHandler,
    specification: SwaggerSpecification,
    controller: AuthenticationController,
    user: User,
    request: AuthenticationMockRequest,
  };

  beforeEach(async () => {
    // Initialize context
    ctx = {
      env: process.env.NODE_ENV,
      connection: await Database.initialize(),
      app: express(),
      specification: undefined,
      controller: undefined,
      tokenHandler: new TokenHandler({
        algorithm: 'HS256', publicKey: 'test', privateKey: 'test', expiry: 3600,
      }),
      user: await User.save({
<<<<<<< HEAD
        name: '',
=======
        firstName: 'Roy',
        type: 'localUser',
        active: true,
>>>>>>> 144ad7fa
      } as User),
      request: {
        userId: 1,
        nonce: 'test',
      },
    };
    process.env.NODE_ENV = 'development';

    ctx.specification = await Swagger.initialize(ctx.app);
    ctx.controller = new AuthenticationController(ctx.specification, ctx.tokenHandler);

    ctx.app.use(bodyParser.json());
    ctx.app.use('/authentication', ctx.controller.getRouter());
  });

  afterEach(async () => {
    process.env.NODE_ENV = ctx.env;
    await ctx.connection.close();
  });

  describe('POST /authentication/mock', () => {
    it('should be able to create token', async () => {
      const res = await request(ctx.app)
        .post('/authentication/mock')
        .send(ctx.request);
      expect(res.status).to.equal(200);
      expect(ctx.tokenHandler.verifyToken(res.body)).to.eventually.be.fulfilled;
    });
    it('should give an HTTP 403 when not in development environment', async () => {
      process.env.NODE_ENV = 'production';

      const res = await request(ctx.app)
        .post('/authentication/mock')
        .send(ctx.request);
      expect(res.status).to.equal(403);
    });
    it('should give an HTTP 403 when user does not exist', async () => {
      const req = { ...ctx.request, userId: 10 };

      const res = await request(ctx.app)
        .post('/authentication/mock')
        .send(req);
      expect(res.status).to.equal(403);
    });
  });
});<|MERGE_RESOLUTION|>--- conflicted
+++ resolved
@@ -51,13 +51,9 @@
         algorithm: 'HS256', publicKey: 'test', privateKey: 'test', expiry: 3600,
       }),
       user: await User.save({
-<<<<<<< HEAD
-        name: '',
-=======
         firstName: 'Roy',
         type: 'localUser',
         active: true,
->>>>>>> 144ad7fa
       } as User),
       request: {
         userId: 1,
