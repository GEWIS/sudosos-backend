/**
 *  SudoSOS back-end API service.
 *  Copyright (C) 2020  Study association GEWIS
 *
 *  This program is free software: you can redistribute it and/or modify
 *  it under the terms of the GNU Affero General Public License as published
 *  by the Free Software Foundation, either version 3 of the License, or
 *  (at your option) any later version.
 *
 *  This program is distributed in the hope that it will be useful,
 *  but WITHOUT ANY WARRANTY; without even the implied warranty of
 *  MERCHANTABILITY or FITNESS FOR A PARTICULAR PURPOSE.  See the
 *  GNU Affero General Public License for more details.
 *
 *  You should have received a copy of the GNU Affero General Public License
 *  along with this program.  If not, see <https://www.gnu.org/licenses/>.
 */
import { Connection } from 'typeorm';
import express, { Application } from 'express';
import { expect, request } from 'chai';
import { SwaggerSpecification } from 'swagger-model-validator';
import { json } from 'body-parser';
import TransactionController from '../../../src/controller/transaction-controller';
import Transaction from '../../../src/entity/transactions/transaction';
import Database from '../../../src/database/database';
import seedDatabase from '../../seed';
import Swagger from '../../../src/start/swagger';
import TokenHandler from '../../../src/authentication/token-handler';
import User, { UserType } from '../../../src/entity/user/user';
import TokenMiddleware from '../../../src/middleware/token-middleware';
import { BaseTransactionResponse } from '../../../src/controller/response/transaction-response';
import { verifyBaseTransactionEntity } from '../validators';
import RoleManager from '../../../src/rbac/role-manager';

describe('TransactionController', (): void => {
  let ctx: {
    connection: Connection,
    app: Application,
    specification: SwaggerSpecification,
    controller: TransactionController,
    userToken: string,
    adminToken: string,
    transaction: Transaction,
    users: User[],
    transactions: Transaction[],
    swaggerspec: SwaggerSpecification,
  };

<<<<<<< HEAD
  before(async function test() {
=======
  before(async function before() {
>>>>>>> 0d6edb34
    // @ts-ignore
    this.timeout(10000);
    const connection = await Database.initialize();
    const app = express();
    const database = await seedDatabase();
    ctx = {
      connection,
      app,
      swaggerspec: undefined,
      specification: undefined,
      controller: undefined,
      userToken: undefined,
      adminToken: undefined,
      transaction: undefined,
      ...database,
    };

    const tokenHandler = new TokenHandler({
      algorithm: 'HS256', publicKey: 'test', privateKey: 'test', expiry: 3600,
    });
    ctx.userToken = await tokenHandler.signToken({ user: ctx.users[0], roles: ['User'] }, '39');
    ctx.adminToken = await tokenHandler.signToken({ user: ctx.users[6], roles: ['User', 'Admin'] }, '39');

    const all = { all: new Set<string>(['*']) };
    const roleManager = new RoleManager();
    roleManager.registerRole({
      name: 'Admin',
      permissions: {
        Transaction: {
          get: all,
          update: all,
        },

      },
      assignmentCheck: async (user: User) => user.type === UserType.LOCAL_ADMIN,
    });

    ctx.specification = await Swagger.initialize(ctx.app);
    ctx.swaggerspec = await Swagger.importSpecification();
    ctx.controller = new TransactionController({
      specification: ctx.specification,
      roleManager,
    });

    ctx.app.use(json());
    ctx.app.use(new TokenMiddleware({ tokenHandler, refreshFactor: 0.5 }).getMiddleware());
    ctx.app.use('/transactions', ctx.controller.getRouter());
  });

  after(async () => {
    await ctx.connection.close();
  });

  describe('GET /transactions', () => {
    it('should return all transactions if admin', async () => {
      const res = await request(ctx.app)
        .get('/transactions')
        .set('Authorization', `Bearer ${ctx.adminToken}`);
      expect(res.status).to.equal(200);
      const transactions = res.body as BaseTransactionResponse[];
      const pagination = parseInt(process.env.PAGINATION_DEFAULT, 10);
      expect(transactions.length).to.equal(pagination);
      transactions.forEach((transaction: BaseTransactionResponse) => {
        verifyBaseTransactionEntity(ctx.swaggerspec, transaction);
      });
    });

    it('should return forbidden when user is not admin', async () => {
      const res = await request(ctx.app)
        .get('/transactions')
        .set('Authorization', `Bearer ${ctx.userToken}`);
      expect(res.status).to.equal(403);
    });

    it('should return return correct transactions when fromId param is set', async () => {
      const res = await request(ctx.app)
        .get('/transactions')
        .set('Authorization', `Bearer ${ctx.adminToken}`)
        .query({ fromId: 1 });
      expect(res.status).to.equal(200);

      const transactions = res.body as BaseTransactionResponse[];
      const spec = await Swagger.importSpecification();
      expect(transactions.length).to.equal(9);
      transactions.forEach((transaction: BaseTransactionResponse) => {
        verifyBaseTransactionEntity(spec, transaction);
        expect(transaction.from.id).to.equal(1);
      });
    });

    it('should return 400 when fromId is not a number', async () => {
      const res = await request(ctx.app)
        .get('/transactions')
        .set('Authorization', `Bearer ${ctx.adminToken}`)
        .query({ fromId: 'Wie dit leest trekt een bak' });
      expect(res.status).to.equal(400);
    });

    it('should return return correct transactions when createdById param is set', async () => {
      const res = await request(ctx.app)
        .get('/transactions')
        .set('Authorization', `Bearer ${ctx.adminToken}`)
        .query({ createdById: 1 });
      expect(res.status).to.equal(200);

      const transactions = res.body as BaseTransactionResponse[];
      const spec = await Swagger.importSpecification();
      expect(transactions.length).to.equal(14);
      transactions.forEach((transaction: BaseTransactionResponse) => {
        verifyBaseTransactionEntity(spec, transaction);
        expect(transaction.createdBy.id).to.equal(1);
      });
    });

    it('should return 400 when createdById is not a number', async () => {
      const res = await request(ctx.app)
        .get('/transactions')
        .set('Authorization', `Bearer ${ctx.adminToken}`)
        .query({ createdById: 'Wie dit leest trekt een bak' });
      expect(res.status).to.equal(400);
    });

    it('should return return correct transactions when toId param is set', async () => {
      const res = await request(ctx.app)
        .get('/transactions')
        .set('Authorization', `Bearer ${ctx.adminToken}`)
        .query({ toId: 7 });
      expect(res.status).to.equal(200);

      const transactions = res.body as BaseTransactionResponse[];
      const spec = await Swagger.importSpecification();
      expect(transactions.length).to.equal(17);
      transactions.forEach((transaction: BaseTransactionResponse) => {
        verifyBaseTransactionEntity(spec, transaction);
      });
    });

    it('should return 400 when toId is not a number', async () => {
      const res = await request(ctx.app)
        .get('/transactions')
        .set('Authorization', `Bearer ${ctx.adminToken}`)
        .query({ toId: 'Wie dit leest trekt een bak' });
      expect(res.status).to.equal(400);
    });

    it('should return correct transactions when fromDate is set', async () => {
      let fromDate = new Date(ctx.transactions[0].createdAt.getTime() - 1000 * 60 * 60 * 24);
      let res = await request(ctx.app)
        .get('/transactions')
        .set('Authorization', `Bearer ${ctx.adminToken}`)
        .query({ fromDate });
      expect(res.status).to.equal(200);

      let transactions = res.body as BaseTransactionResponse[];
      const spec = await Swagger.importSpecification();
      const pagination = parseInt(process.env.PAGINATION_DEFAULT, 10);
      expect(transactions.length).to.equal(pagination);
      transactions.map((t) => {
        verifyBaseTransactionEntity(spec, t);
        expect(new Date(t.createdAt)).to.be.greaterThan(fromDate);
        return undefined;
      });

      fromDate = new Date(ctx.transactions[0].createdAt.getTime() + 1000 * 60 * 60 * 24);
      res = await request(ctx.app)
        .get('/transactions')
        .set('Authorization', `Bearer ${ctx.adminToken}`)
        .query({ fromDate });
      expect(res.status).to.equal(200);
      transactions = res.body as BaseTransactionResponse[];

      expect(transactions.length).to.equal(0);
    });

    it('should return 400 when fromDate is not a date', async () => {
      const res = await request(ctx.app)
        .get('/transactions')
        .set('Authorization', `Bearer ${ctx.adminToken}`)
        .query({ fromDate: 'Wie dit leest trekt een bak' });
      expect(res.status).to.equal(400);
    });

    it('should return correct transactions when tillDate is set', async () => {
      let tillDate = new Date(ctx.transactions[0].createdAt.getTime() + 1000 * 60 * 60 * 24);
      let res = await request(ctx.app)
        .get('/transactions')
        .set('Authorization', `Bearer ${ctx.adminToken}`)
        .query({ tillDate });
      expect(res.status).to.equal(200);

      let transactions = res.body as BaseTransactionResponse[];
      const spec = await Swagger.importSpecification();
      const pagination = parseInt(process.env.PAGINATION_DEFAULT, 10);
      expect(transactions.length).to.equal(pagination);
      transactions.map((t) => {
        verifyBaseTransactionEntity(spec, t);
        expect(new Date(t.createdAt)).to.be.lessThan(tillDate);
        return undefined;
      });

      tillDate = new Date(ctx.transactions[0].createdAt.getTime() - 1000 * 60 * 60 * 24);
      res = await request(ctx.app)
        .get('/transactions')
        .set('Authorization', `Bearer ${ctx.adminToken}`)
        .query({ tillDate });
      expect(res.status).to.equal(200);
      transactions = res.body as BaseTransactionResponse[];

      expect(transactions.length).to.equal(0);
    });

    it('should return 400 when tillDate is not a date', async () => {
      const res = await request(ctx.app)
        .get('/transactions')
        .set('Authorization', `Bearer ${ctx.adminToken}`)
        .query({ tillDate: 'Wie dit leest trekt een bak' });
      expect(res.status).to.equal(400);
    });

    it('should return correct transactions when productId is set', async () => {
      const res = await request(ctx.app)
        .get('/transactions')
        .set('Authorization', `Bearer ${ctx.adminToken}`)
        .query({ productId: 44 });
      expect(res.status).to.equal(200);

      const transactions = res.body as BaseTransactionResponse[];
      const spec = await Swagger.importSpecification();
      expect(transactions.length).to.equal(5);
      transactions.forEach((transaction: BaseTransactionResponse) => {
        verifyBaseTransactionEntity(spec, transaction);
      });
    });

    it('should return correct transactions when productId and productRevision are set', async () => {
      const res = await request(ctx.app)
        .get('/transactions')
        .set('Authorization', `Bearer ${ctx.adminToken}`)
        .query({ productId: 44, productRevision: 2 });
      expect(res.status).to.equal(200);

      const transactions = res.body as BaseTransactionResponse[];
      const spec = await Swagger.importSpecification();
      expect(transactions.length).to.equal(2);
      transactions.forEach((transaction: BaseTransactionResponse) => {
        verifyBaseTransactionEntity(spec, transaction);
      });
    });

    it('should return 400 when only productRevision is set', async () => {
      const res = await request(ctx.app)
        .get('/transactions')
        .set('Authorization', `Bearer ${ctx.adminToken}`)
        .query({ productRevision: 2 });
      expect(res.status).to.equal(400);
    });

    it('should return 400 when productId is not a number', async () => {
      const res = await request(ctx.app)
        .get('/transactions')
        .set('Authorization', `Bearer ${ctx.adminToken}`)
        .query({ productId: 'Wie dit leest trekt een bak' });
      expect(res.status).to.equal(400);
    });

    it('should return 400 when productRevision is not a number', async () => {
      const res = await request(ctx.app)
        .get('/transactions')
        .set('Authorization', `Bearer ${ctx.adminToken}`)
        .query({ productId: 44, productRevision: 'Wie dit leest trekt een bak' });
      expect(res.status).to.equal(400);
    });

    it('should adhere to pagination take', async () => {
      const res = await request(ctx.app)
        .get('/transactions')
        .set('Authorization', `Bearer ${ctx.adminToken}`)
        .query({ take: 30 });
      expect(res.status).to.equal(200);

      const transactions = res.body as BaseTransactionResponse[];
      const spec = await Swagger.importSpecification();
      expect(transactions.length).to.equal(30);
      transactions.forEach((transaction: BaseTransactionResponse) => {
        verifyBaseTransactionEntity(spec, transaction);
      });
    });

    it('should return 400 when take is not a number', async () => {
      const res = await request(ctx.app)
        .get('/transactions')
        .set('Authorization', `Bearer ${ctx.adminToken}`)
        .query({ take: 'Wie dit leest trekt een bak' });
      expect(res.status).to.equal(400);
    });

    it('should adhere to pagination skip', async () => {
      const res = await request(ctx.app)
        .get('/transactions')
        .set('Authorization', `Bearer ${ctx.adminToken}`)
        .query({ skip: 212 });
      expect(res.status).to.equal(200);

      const transactions = res.body as BaseTransactionResponse[];
      const spec = await Swagger.importSpecification();
      expect(transactions.length).to.equal(12);
      transactions.forEach((transaction: BaseTransactionResponse) => {
        verifyBaseTransactionEntity(spec, transaction);
      });
    });

    it('should return 400 when skip is not a number', async () => {
      const res = await request(ctx.app)
        .get('/transactions')
        .set('Authorization', `Bearer ${ctx.adminToken}`)
        .query({ skip: 'Wie dit leest trekt een bak' });
      expect(res.status).to.equal(400);
    });
  });
});<|MERGE_RESOLUTION|>--- conflicted
+++ resolved
@@ -46,11 +46,7 @@
     swaggerspec: SwaggerSpecification,
   };
 
-<<<<<<< HEAD
-  before(async function test() {
-=======
   before(async function before() {
->>>>>>> 0d6edb34
     // @ts-ignore
     this.timeout(10000);
     const connection = await Database.initialize();
