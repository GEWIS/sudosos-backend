/**
 *  SudoSOS back-end API service.
 *  Copyright (C) 2020  Study association GEWIS
 *
 *  This program is free software: you can redistribute it and/or modify
 *  it under the terms of the GNU Affero General Public License as published
 *  by the Free Software Foundation, either version 3 of the License, or
 *  (at your option) any later version.
 *
 *  This program is distributed in the hope that it will be useful,
 *  but WITHOUT ANY WARRANTY; without even the implied warranty of
 *  MERCHANTABILITY or FITNESS FOR A PARTICULAR PURPOSE.  See the
 *  GNU Affero General Public License for more details.
 *
 *  You should have received a copy of the GNU Affero General Public License
 *  along with this program.  If not, see <https://www.gnu.org/licenses/>.
 */

import { Connection, FindManyOptions } from 'typeorm';
import express, { Application } from 'express';
import { request, expect } from 'chai';
import { SwaggerSpecification } from 'swagger-model-validator';
import { json } from 'body-parser';
import fileUpload from 'express-fileupload';
import * as fs from 'fs';
import path from 'path';
import sinon from 'sinon';
import User, { UserType } from '../../../src/entity/user/user';
import Database from '../../../src/database/database';
import { seedAllProducts, seedProductCategories, seedVatGroups } from '../../seed';
import TokenHandler from '../../../src/authentication/token-handler';
import Swagger from '../../../src/start/swagger';
import RoleManager from '../../../src/rbac/role-manager';
import TokenMiddleware from '../../../src/middleware/token-middleware';
import { CreateProductRequest } from '../../../src/controller/request/product-request';
import UpdatedProduct from '../../../src/entity/product/updated-product';
import { defaultPagination, PaginationResult } from '../../../src/helpers/pagination';
import { ProductResponse } from '../../../src/controller/response/product-response';
import Product from '../../../src/entity/product/product';
import ProductController from '../../../src/controller/product-controller';
import { DineroObjectRequest } from '../../../src/controller/request/dinero-request';
import { DiskStorage } from '../../../src/files/storage';
import VatGroup from '../../../src/entity/vat-group';

/**
 * Tests if a product response is equal to the request.
 * @param source - The source from which the product was created.
 * @param response - The received product.
 * @return true if the source and response describe the same product.
 */
function productEq(source: CreateProductRequest, response: ProductResponse) {
  expect(source.name).to.eq(response.name);
  expect(source.category).to.eq(response.category.id);
  expect(source.alcoholPercentage).to.eq(response.alcoholPercentage);
  expect(source.priceInclVat.amount).to.eq(response.priceInclVat.amount);
}

describe('ProductController', async (): Promise<void> => {
  let ctx: {
    connection: Connection,
    app: Application,
    specification: SwaggerSpecification,
    controller: ProductController,
    adminUser: User,
    localUser: User,
    adminToken: String,
    token: String,
<<<<<<< HEAD
    vatGroups: VatGroup[],
=======
    tokenNoRoles: String,
>>>>>>> 8af06f10
    products: Product[],
    validProductReq: CreateProductRequest,
    invalidProductReq: CreateProductRequest,
  };

  const stubs: sinon.SinonStub[] = [];

  // Initialize context
  before(async () => {
    // initialize test database
    const connection = await Database.initialize();

    // create dummy users
    const adminUser = {
      id: 1,
      firstName: 'Admin',
      type: UserType.LOCAL_ADMIN,
      active: true,
    } as User;

    const localUser = {
      id: 2,
      firstName: 'User',
      type: UserType.LOCAL_USER,
      active: true,
    } as User;

    await User.save(adminUser);
    await User.save(localUser);

    const categories = await seedProductCategories();
    const vatGroups = await seedVatGroups();
    const { products } = await seedAllProducts([adminUser, localUser], categories, vatGroups);

    // create bearer tokens
    const tokenHandler = new TokenHandler({
      algorithm: 'HS256', publicKey: 'test', privateKey: 'test', expiry: 3600,
    });
    const adminToken = await tokenHandler.signToken({ user: adminUser, roles: ['Admin'], lesser: false }, 'nonce admin');
    const token = await tokenHandler.signToken({ user: localUser, roles: ['User'], lesser: false }, 'nonce');
    const tokenNoRoles = await tokenHandler.signToken({ user: localUser, roles: [], lesser: false }, 'nonce');

    const validProductReq: CreateProductRequest = {
      name: 'Valid product',
      priceInclVat: {
        amount: 72,
        currency: 'EUR',
        precision: 2,
      } as DineroObjectRequest,
      alcoholPercentage: 0,
      category: 2,
      vat: 2,
    };

    const invalidProductReq: CreateProductRequest = {
      ...validProductReq,
      name: '',
    };

    // start app
    const app = express();
    const specification = await Swagger.initialize(app);

    const all = { all: new Set<string>(['*']) };
    const own = { own: new Set<string>(['*']) };
    const roleManager = new RoleManager();
    roleManager.registerRole({
      name: 'Admin',
      permissions: {
        Product: {
          create: all,
          get: all,
          update: all,
          delete: all,
          approve: all,
        },
      },
      assignmentCheck: async (user: User) => user.type === UserType.LOCAL_ADMIN,
    });

    roleManager.registerRole({
      name: 'User',
      permissions: {
        Product: {
          get: own,
          create: own,
          update: all,
        },
      },
      assignmentCheck: async (user: User) => user.type === UserType.LOCAL_USER,
    });

    const controller = new ProductController({ specification, roleManager });
    app.use(json());
    app.use(fileUpload());
    app.use(new TokenMiddleware({ tokenHandler, refreshFactor: 0.5 }).getMiddleware());
    app.use('/products', controller.getRouter());

    // initialize context
    ctx = {
      connection,
      app,
      specification,
      controller,
      adminUser,
      localUser,
      adminToken,
      token,
<<<<<<< HEAD
      vatGroups,
=======
      tokenNoRoles,
>>>>>>> 8af06f10
      products,
      validProductReq,
      invalidProductReq,
    };
  });

  // close database connection
  after(async () => {
    await ctx.connection.close();
  });

  afterEach(() => {
    stubs.forEach((stub) => stub.restore());
    stubs.splice(0, stubs.length);
  });

  // Unit test cases
  describe('GET /products', () => {
    it('should return correct model', async () => {
      const res = await request(ctx.app)
        .get('/products')
        .set('Authorization', `Bearer ${ctx.adminToken}`);
      expect(res.status).to.equal(200);
      expect(ctx.specification.validateModel(
        'PaginatedProductResponse',
        res.body,
        false,
        true,
      ).valid).to.be.true;
    });
    it('should return an HTTP 200 and all existing products in the database if admin', async () => {
      const res = await request(ctx.app)
        .get('/products')
        .set('Authorization', `Bearer ${ctx.adminToken}`);

      expect(res.status).to.equal(200);

      const products = res.body.records as ProductResponse[];
      // eslint-disable-next-line no-underscore-dangle
      const pagination = res.body._pagination as PaginationResult;

      // Every product that has a current revision should be returned.
      const activeProductCount = await Product.count({ where: 'currentRevision' } as FindManyOptions);
      expect(products.length).to.equal(Math.min(activeProductCount, defaultPagination()));

      expect(pagination.take).to.equal(defaultPagination());
      expect(pagination.skip).to.equal(0);
      expect(pagination.count).to.equal(activeProductCount);
    });
    it('should return an HTTP 403 if not admin', async () => {
      const res = await request(ctx.app)
        .get('/products')
        .set('Authorization', `Bearer ${ctx.token}`);

      // check no response body
      expect(res.body).to.be.empty;

      // forbidden code
      expect(res.status).to.equal(403);
    });
    it('should adhere to pagination', async () => {
      const take = 2;
      const skip = 3;

      const res = await request(ctx.app)
        .get('/products')
        .query({ take, skip })
        .set('Authorization', `Bearer ${ctx.adminToken}`);

      expect(res.status).to.equal(200);

      const products = res.body.records as ProductResponse[];
      // eslint-disable-next-line no-underscore-dangle
      const pagination = res.body._pagination as PaginationResult;

      // Every product that has a current revision should be returned.
      const activeProductCount = await Product.count({ where: 'currentRevision' } as FindManyOptions);

      expect(pagination.take).to.equal(take);
      expect(pagination.skip).to.equal(skip);
      expect(pagination.count).to.equal(activeProductCount);
      expect(products.length).to.be.at.most(take);
    });
  });

  function testValidationOnRoute(type: any, route: string) {
    async function expectError(req: CreateProductRequest, error: string) {
      // @ts-ignore
      let res;
      if (type === 'post') {
        res = await request(ctx.app).post(route)
          .set('Authorization', `Bearer ${ctx.adminToken}`)
          .send(req);
      } else if (type === 'patch') {
        res = await request(ctx.app).patch(route)
          .set('Authorization', `Bearer ${ctx.adminToken}`)
          .send(req);
      }
      expect(res.status).to.eq(400);
      expect(res.body).to.eq(error);
    }
    it('should verify Alcohol', async () => {
      const req: CreateProductRequest = { ...ctx.validProductReq, alcoholPercentage: -1 };
      await expectError(req, 'Alcohol percentage must be non-negative');
    });
    it('should verify Category', async () => {
      const req: CreateProductRequest = { ...ctx.validProductReq, category: -1 };
      await expectError(req, '-1 is an invalid product category.');
    });
    it('should verify Price', async () => {
      const req: CreateProductRequest = {
        ...ctx.validProductReq,
        priceInclVat: {
          amount: -72,
          currency: 'EUR',
          precision: 2,
        },
      };
      await expectError(req, 'Price must be greater than zero');
    });
    it('should verify Name', async () => {
      const req: CreateProductRequest = { ...ctx.validProductReq, name: '' };
      await expectError(req, 'Name must be a non-zero length string.');
    });
  }
  describe('POST /products', () => {
    it('should verifyProductRequest Specification', async (): Promise<void> => {
      await testValidationOnRoute('post', '/products');
    });

    it('should store the given product in the database and return an HTTP 200 and the product if admin', async () => {
      const productCount = await Product.count();
      const res = await request(ctx.app)
        .post('/products')
        .set('Authorization', `Bearer ${ctx.token}`)
        .send(ctx.validProductReq);

      expect(await Product.count()).to.equal(productCount + 1);
      productEq(ctx.validProductReq, res.body as ProductResponse);
      const databaseProduct = await UpdatedProduct.findOne((res.body as ProductResponse).id);
      expect(databaseProduct).to.exist;

      expect(res.status).to.equal(200);
      expect(ctx.specification.validateModel(
        'UpdatedProductResponse',
        res.body,
        false,
        true,
      ).valid).to.be.true;
    });
    it('should return an HTTP 403 if not admin', async () => {
      const productCount = await Product.count();
      const res = await request(ctx.app)
        .post('/products')
        .set('Authorization', `Bearer ${ctx.tokenNoRoles}`)
        .send(ctx.validProductReq);

      expect(await Product.count()).to.equal(productCount);
      expect(res.body).to.be.empty;

      expect(res.status).to.equal(403);
    });
    it('should return HTTP 400 if VAT group is deleted', async () => {
      const vatGroup = ctx.vatGroups.find((v) => v.deleted === true);
      const res = await request(ctx.app)
        .post('/products')
        .set('Authorization', `Bearer ${ctx.adminToken}`)
        .send({
          ...ctx.validProductReq,
          vat: vatGroup.id,
        } as CreateProductRequest);

      expect(res.status).to.equal(400);
      expect(res.body).to.equal('5 is an invalid VAT group.');
    });
  });
  describe('GET /products/:id', () => {
    it('should return correct model', async () => {
      const res = await request(ctx.app)
        .get('/products/1')
        .set('Authorization', `Bearer ${ctx.adminToken}`);
      expect(res.status).to.equal(200);
      expect(ctx.specification.validateModel(
        'ProductResponse',
        res.body,
        false,
        true,
      ).valid).to.be.true;
    });
    it('should return an HTTP 200 and the product with given id if admin', async () => {
      const res = await request(ctx.app)
        .get('/products/1')
        .set('Authorization', `Bearer ${ctx.adminToken}`);

      expect((res.body as ProductResponse).id).to.equal(1);

      // success code
      expect(res.status).to.equal(200);
    });
    it('should return an HTTP 404 if the product with the given id does not exist', async () => {
      const res = await request(ctx.app)
        .get(`/products/${(await Product.count()) + 1}`)
        .set('Authorization', `Bearer ${ctx.adminToken}`);

      expect(await Product.findOne((await Product.count()) + 1)).to.be.undefined;

      // check if product is not returned
      expect(res.body).to.equal('Product not found.');

      // success code
      expect(res.status).to.equal(404);
    });
    it('should return an HTTP 403 if not admin', async () => {
      const res = await request(ctx.app)
        .get('/products/1')
        .set('Authorization', `Bearer ${ctx.token}`);

      expect(res.body).to.be.empty;

      expect(res.status).to.equal(403);
    });
  });
  describe('PATCH /products/:id', () => {
    it('should verifyProductRequest Specification', async (): Promise<void> => {
      await testValidationOnRoute('patch', '/products/1');
    });

    it('should return an HTTP 200 and the product update if user', async () => {
      const res = await request(ctx.app)
        .patch('/products/1')
        .set('Authorization', `Bearer ${ctx.token}`)
        .send(ctx.validProductReq);

      productEq(ctx.validProductReq, res.body as ProductResponse);
      const databaseProduct = await UpdatedProduct.findOne((res.body as ProductResponse).id);
      expect(databaseProduct).to.exist;

      expect(res.status).to.equal(200);
      expect(ctx.specification.validateModel(
        'ProductResponse',
        res.body,
        false,
        true,
      ).valid).to.be.true;
    });
    it('should return an HTTP 404 if the product with the given id does not exist', async () => {
      const res = await request(ctx.app)
        .patch(`/products/${(await Product.count()) + 1}`)
        .set('Authorization', `Bearer ${ctx.adminToken}`)
        .send(ctx.validProductReq);

      // sanity check
      expect(await Product.findOne((await Product.count()) + 1)).to.be.undefined;

      // check if banner is not returned
      expect(res.body).to.equal('Product not found.');

      // success code
      expect(res.status).to.equal(404);
    });
    it('should return an HTTP 403 if not admin', async () => {
      const res = await request(ctx.app)
        .patch('/products/1')
        .set('Authorization', `Bearer ${ctx.tokenNoRoles}`)
        .send(ctx.validProductReq);

      // check if banner is not returned
      expect(res.body).to.be.empty;

      // success code
      expect(res.status).to.equal(403);
    });
    it('should return an HTTP 400 if VAT group is deleted', async () => {
      const vatGroup = ctx.vatGroups.find((v) => v.deleted === true);
      const res = await request(ctx.app)
        .patch('/products/1')
        .set('Authorization', `Bearer ${ctx.adminToken}`)
        .send({
          ...ctx.validProductReq,
          vat: vatGroup.id,
        } as CreateProductRequest);

      expect(res.status).to.equal(400);
      expect(res.body).to.equal('5 is an invalid VAT group.');
    });
  });
  describe('GET /products/updated', () => {
    it('should return correct model', async () => {
      const res = await request(ctx.app)
        .get('/products/updated')
        .set('Authorization', `Bearer ${ctx.adminToken}`);
      expect(res.status).to.equal(200);
      expect(ctx.specification.validateModel(
        'PaginatedProductResponse',
        res.body,
        false,
        true,
      ).valid).to.be.true;
    });
    it('should return an HTTP 200 and all existing updated products in the database if admin', async () => {
      const res = await request(ctx.app)
        .get('/products/updated')
        .set('Authorization', `Bearer ${ctx.adminToken}`);

      expect(res.status).to.equal(200);
      expect(res.body).to.not.be.empty;

      const products = res.body.records as ProductResponse[];
      // eslint-disable-next-line no-underscore-dangle
      const pagination = res.body._pagination as PaginationResult;

      // Every product that has a current revision should be returned.
      const activeProductCount = await UpdatedProduct.count();
      expect(products.length).to.equal(Math.min(activeProductCount, defaultPagination()));

      expect(pagination.take).to.equal(defaultPagination());
      expect(pagination.skip).to.equal(0);
      expect(pagination.count).to.equal(activeProductCount);
    });
    it('should return an HTTP 403 if not admin', async () => {
      const res = await request(ctx.app)
        .get('/products/updated')
        .set('Authorization', `Bearer ${ctx.token}`);

      // check no response body
      expect(res.body).to.be.empty;

      // forbidden code
      expect(res.status).to.equal(403);
    });
    it('should adhere to pagination', async () => {
      const take = 5;
      const skip = 3;

      const res = await request(ctx.app)
        .get('/products/updated')
        .query({ take, skip })
        .set('Authorization', `Bearer ${ctx.adminToken}`);

      expect(res.status).to.equal(200);

      const products = res.body.records as ProductResponse[];
      // eslint-disable-next-line no-underscore-dangle
      const pagination = res.body._pagination as PaginationResult;

      // Every product that has a current revision should be returned.
      const activeProductCount = await UpdatedProduct.count();

      expect(pagination.take).to.equal(take);
      expect(pagination.skip).to.equal(skip);
      expect(pagination.count).to.equal(activeProductCount);
      expect(products.length).to.be.at.most(take);
    });
  });
  describe('GET /products/:id/update', () => {
    it('should return correct model', async () => {
      const res = await request(ctx.app)
        .get('/products/4/update')
        .set('Authorization', `Bearer ${ctx.adminToken}`);
      expect(res.status).to.equal(200);
      expect(ctx.specification.validateModel(
        'ProductResponse',
        res.body,
        false,
        true,
      ).valid).to.be.true;
    });
    it('should return the product update when it exists', async () => {
      const res = await request(ctx.app)
        .get('/products/4/update')
        .set('Authorization', `Bearer ${ctx.adminToken}`);

      // sanity check / precondition
      expect(await UpdatedProduct.findOne(4)).to.exist;
      expect((res.body as ProductResponse)).to.exist;
      expect(res.status).to.equal(200);
    });
    it('should return an HTTP 404 if the product with the given id does not exist', async () => {
      const res = await request(ctx.app)
        .get(`/products/${(await Product.count()) + 2}/update`)
        .set('Authorization', `Bearer ${ctx.adminToken}`);

      // sanity check
      expect(await Product.findOne((await Product.count()) + 2)).to.be.undefined;

      // check if banner is not returned
      expect(res.body).to.equal('Product not found.');

      // success code
      expect(res.status).to.equal(404);
    });
    it('should return an empty response if the product with the given id has no update', async () => {
      const res = await request(ctx.app)
        .get('/products/2/update')
        .set('Authorization', `Bearer ${ctx.adminToken}`);

      // sanity check / precondition
      expect(await UpdatedProduct.findOne(2)).to.be.undefined;
      expect(res.body).to.be.empty;
      expect(res.status).to.equal(200);
    });
    it('should return an HTTP 403 if not admin', async () => {
      const res = await request(ctx.app)
        .get('/products/4/update')
        .set('Authorization', `Bearer ${ctx.token}`);

      // sanity check / precondition
      expect(await UpdatedProduct.findOne(4)).to.exist;
      expect(res.body).to.be.empty;
      expect(res.status).to.equal(403);
    });
  });
  describe('POST /products/:id/approve', () => {
    it('should approve the product update if it exists and admin', async () => {
      // sanity check / precondition
      expect(await UpdatedProduct.findOne(4)).to.exist;

      const res = await request(ctx.app)
        .post('/products/4/approve')
        .set('Authorization', `Bearer ${ctx.adminToken}`);

      // sanity check / precondition
      expect(await UpdatedProduct.findOne(4)).to.be.undefined;

      const latest = await request(ctx.app)
        .get('/products/4')
        .set('Authorization', `Bearer ${ctx.adminToken}`);

      expect(latest.body).to.deep.equal(res.body);
      expect(res.status).to.equal(200);
      expect(ctx.specification.validateModel(
        'ProductResponse',
        res.body,
        false,
        true,
      ).valid).to.be.true;
    });
    it('should return a HTTP 404 and an empty response if the product had no pending update', async () => {
      // sanity check / precondition
      expect(await UpdatedProduct.findOne(2)).to.be.undefined;
      expect(await Product.findOne(2)).to.exist;

      const res = await request(ctx.app)
        .post('/products/2/approve')
        .set('Authorization', `Bearer ${ctx.adminToken}`);

      expect(res.body).to.equal('Product update not found.');
      expect(res.status).to.equal(404);
    });
    it('should return an HTTP 403 if not admin', async () => {
      const id = 5;
      // sanity check / precondition
      expect(await UpdatedProduct.findOne(id)).to.exist;

      const res = await request(ctx.app)
        .post(`/products/${id}/approve`)
        .set('Authorization', `Bearer ${ctx.token}`);

      expect(res.body).to.be.empty;
      expect(res.status).to.equal(403);
    });
  });

  describe('POST /products/:id/image', () => {
    beforeEach(() => {
      const saveFileStub = sinon.stub(DiskStorage.prototype, 'saveFile').resolves('fileLocation');
      stubs.push(saveFileStub);
    });

    it('should upload the product image if admin', async () => {
      const { id } = ctx.products.filter((product) => product.image === undefined)[0];

      const res = await request(ctx.app)
        .post(`/products/${id}/image`)
        .set('Authorization', `Bearer ${ctx.adminToken}`)
        .attach('file', fs.readFileSync(path.join(__dirname, '../../static/product.png')), 'product-image.png');

      expect(res.status).to.equal(204);
      expect(res.body).to.be.empty;
      expect((await Product.findOne(id, { relations: ['image'] })).image).to.be.not.undefined;
    });
    it('should update the product image if admin', async () => {
      const stub = sinon.stub(DiskStorage.prototype, 'validateFileLocation');
      stubs.push(stub);

      const { id } = ctx.products.filter((product) => product.image !== undefined)[0];
      const { image } = await Product.findOne(id);

      const res = await request(ctx.app)
        .post(`/products/${id}/image`)
        .set('Authorization', `Bearer ${ctx.adminToken}`)
        .attach('file', fs.readFileSync(path.join(__dirname, '../../static/product.png')), 'product-image.png');

      expect(res.status).to.equal(204);
      expect(res.body).to.be.empty;
      expect((await Product.findOne(id, { relations: ['image'] })).image.id).to.not.equal(image);
    });
    it('should return 403 if not admin', async () => {
      const { id } = ctx.products.filter((product) => product.image === undefined)[0];

      const res = await request(ctx.app)
        .post(`/products/${id}/image`)
        .set('Authorization', `Bearer ${ctx.token}`)
        .attach('file', fs.readFileSync(path.join(__dirname, '../../static/product.png')), 'product-image.png');

      expect(res.status).to.equal(403);
    });
    it('should return 400 if no file is given', async () => {
      const { id } = ctx.products.filter((product) => product.image === undefined)[0];

      const res = await request(ctx.app)
        .post(`/products/${id}/image`)
        .set('Authorization', `Bearer ${ctx.adminToken}`);

      expect(res.status).to.equal(400);
    });
    it('should return 400 if file is given in wrong field', async () => {
      const { id } = ctx.products.filter((product) => product.image === undefined)[0];

      const res = await request(ctx.app)
        .post(`/products/${id}/image`)
        .set('Authorization', `Bearer ${ctx.adminToken}`)
        .attach('wrongField', fs.readFileSync(path.join(__dirname, '../../static/product.png')), 'product-image.png');

      expect(res.status).to.equal(400);
    });
    it('should return 400 if two files are given', async () => {
      const { id } = ctx.products.filter((product) => product.image === undefined)[0];

      const res = await request(ctx.app)
        .post(`/products/${id}/image`)
        .set('Authorization', `Bearer ${ctx.adminToken}`)
        .attach('file', fs.readFileSync(path.join(__dirname, '../../static/product.png')), 'product-image.png')
        .attach('file', fs.readFileSync(path.join(__dirname, '../../static/product.png')), 'product-image-duplicate.png');

      expect(res.status).to.equal(400);
    });
    it('should return 400 if no file data is given', async () => {
      const { id } = ctx.products.filter((product) => product.image === undefined)[0];

      const res = await request(ctx.app)
        .post(`/products/${id}/image`)
        .set('Authorization', `Bearer ${ctx.adminToken}`)
        .attach('file', null, 'product-image.png');

      expect(res.status).to.equal(400);
    });
    it('should return 404 if product does not exist', async () => {
      const id = ctx.products[ctx.products.length - 1].id + 100;

      const res = await request(ctx.app)
        .post(`/products/${id}/image`)
        .set('Authorization', `Bearer ${ctx.adminToken}`)
        .attach('file', fs.readFileSync(path.join(__dirname, '../../static/product.png')), 'product-image.png');

      expect(res.status).to.equal(404);
    });
  });
});<|MERGE_RESOLUTION|>--- conflicted
+++ resolved
@@ -65,11 +65,8 @@
     localUser: User,
     adminToken: String,
     token: String,
-<<<<<<< HEAD
     vatGroups: VatGroup[],
-=======
     tokenNoRoles: String,
->>>>>>> 8af06f10
     products: Product[],
     validProductReq: CreateProductRequest,
     invalidProductReq: CreateProductRequest,
@@ -178,11 +175,8 @@
       localUser,
       adminToken,
       token,
-<<<<<<< HEAD
       vatGroups,
-=======
       tokenNoRoles,
->>>>>>> 8af06f10
       products,
       validProductReq,
       invalidProductReq,
