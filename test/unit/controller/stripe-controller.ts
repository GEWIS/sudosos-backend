/**
 *  SudoSOS back-end API service.
 *  Copyright (C) 2024  Study association GEWIS
 *
 *  This program is free software: you can redistribute it and/or modify
 *  it under the terms of the GNU Affero General Public License as published
 *  by the Free Software Foundation, either version 3 of the License, or
 *  (at your option) any later version.
 *
 *  This program is distributed in the hope that it will be useful,
 *  but WITHOUT ANY WARRANTY; without even the implied warranty of
 *  MERCHANTABILITY or FITNESS FOR A PARTICULAR PURPOSE.  See the
 *  GNU Affero General Public License for more details.
 *
 *  You should have received a copy of the GNU Affero General Public License
 *  along with this program.  If not, see <https://www.gnu.org/licenses/>.
 */

import { Connection } from 'typeorm';
import express, { Application } from 'express';
import { SwaggerSpecification } from 'swagger-model-validator';
import { json } from 'body-parser';
import { expect, request } from 'chai';
import StripeController from '../../../src/controller/stripe-controller';
import User, { TermsOfServiceStatus, UserType } from '../../../src/entity/user/user';
import StripeDeposit from '../../../src/entity/deposit/stripe-deposit';
import Database from '../../../src/database/database';
import { seedStripeDeposits } from '../../seed';
import TokenHandler from '../../../src/authentication/token-handler';
import Swagger from '../../../src/start/swagger';
import RoleManager from '../../../src/rbac/role-manager';
import TokenMiddleware from '../../../src/middleware/token-middleware';
import { StripeRequest } from '../../../src/controller/request/stripe-request';
import DineroTransformer from '../../../src/entity/transformer/dinero-transformer';
import { StripePaymentIntentResponse } from '../../../src/controller/response/stripe-response';
import { truncateAllTables } from '../../setup';
import { finishTestDB } from '../../helpers/test-helpers';

describe('StripeController', async (): Promise<void> => {
  let shouldSkip: boolean;

  let ctx: {
    connection: Connection,
    app: Application,
    specification: SwaggerSpecification,
    controller: StripeController,
    localUser: User,
    adminUser: User,
    userToken: string,
    adminToken: string,
    stripeDeposits: StripeDeposit[],
    validStripeRequest: StripeRequest;
    minimumStripeRequest: StripeRequest;
    maximumStripeRequest: StripeRequest;
  };

  // eslint-disable-next-line func-names
  before(async function () {
    shouldSkip = (process.env.STRIPE_PUBLIC_KEY === '' || process.env.STRIPE_PUBLIC_KEY === undefined
      || process.env.STRIPE_PRIVATE_KEY === '' || process.env.STRIPE_PRIVATE_KEY === undefined);
    if (shouldSkip) this.skip();

    const connection = await Database.initialize();
    await truncateAllTables(connection);

    // create dummy users
    const adminUser = {
      id: 1,
      firstName: 'Admin',
      type: UserType.LOCAL_ADMIN,
      active: true,
      acceptedToS: TermsOfServiceStatus.ACCEPTED,
    } as User;

    const localUser = {
      id: 2,
      firstName: 'User',
      type: UserType.MEMBER,
      active: true,
      acceptedToS: TermsOfServiceStatus.ACCEPTED,
    } as User;

    await User.save(adminUser);
    await User.save(localUser);

    const { stripeDeposits } = await seedStripeDeposits([localUser, adminUser]);

    // create bearer tokens
    const tokenHandler = new TokenHandler({
      algorithm: 'HS256', publicKey: 'test', privateKey: 'test', expiry: 3600,
    });
    const adminToken = await tokenHandler.signToken({ user: adminUser, roles: ['Admin'], lesser: false }, 'nonce admin');
    const userToken = await tokenHandler.signToken({ user: localUser, roles: ['User'], lesser: false }, 'nonce');

    // start app
    const app = express();
    const specification = await Swagger.initialize(app);

    const all = { all: new Set<string>(['*']) };
    // eslint-disable-next-line @typescript-eslint/no-unused-vars
    const own = { own: new Set<string>(['*']), public: new Set<string>(['*']) };

    const roleManager = new RoleManager();
    roleManager.registerRole({
      name: 'Admin',
      permissions: {
        StripeDeposit: {
          create: all,
        },
      },
      assignmentCheck: async (user: User) => user.type === UserType.LOCAL_USER,
    });
    roleManager.registerRole({
      name: 'User',
      permissions: {
        StripeDeposit: {
          create: all,
        },
      },
      assignmentCheck: async (user: User) => user.type === UserType.LOCAL_ADMIN,
    });

    const controller = new StripeController({ specification, roleManager });
    app.use(json());
    app.use(new TokenMiddleware({ tokenHandler, refreshFactor: 0.5 }).getMiddleware());
    app.use('/stripe', controller.getRouter());

<<<<<<< HEAD
    const dinero = DineroTransformer.Instance.from(1050);
=======
    // Valid Stripe deposit initiation request
    const validDinero = DineroTransformer.Instance.from(1950);
>>>>>>> 6e8e3dd3
    const validStripeRequest: StripeRequest = {
      amount: {
        amount: validDinero.getAmount(),
        precision: validDinero.getPrecision(),
        currency: validDinero.getCurrency(),
      },
    };

    // Too low Stripe deposit initiation request
    const minimumDinero = DineroTransformer.Instance.from(500);
    const minimumStripeRequest: StripeRequest = {
      amount: {
        amount: minimumDinero.getAmount(),
        precision: minimumDinero.getPrecision(),
        currency: minimumDinero.getCurrency(),
      },
    };

    // Too high Stripe deposit initiation request
    const maximumDinero = DineroTransformer.Instance.from(15600);
    const maximumStripeRequest: StripeRequest = {
      amount: {
        amount: maximumDinero.getAmount(),
        precision: maximumDinero.getPrecision(),
        currency: maximumDinero.getCurrency(),
      },
    };

    ctx = {
      connection,
      app,
      specification,
      controller,
      adminUser,
      localUser,
      adminToken,
      userToken,
      stripeDeposits,
      validStripeRequest,
      minimumStripeRequest,
      maximumStripeRequest,
    };
  });

  after(async () => {
    if (shouldSkip) return;
    await finishTestDB(ctx.connection);
  });

  describe('POST /deposit', () => {
    it('should return an HTTP 200, create a stripeDeposit and store it in the database', async () => {
      const stripeDepositCount = await StripeDeposit.count();
      const res = await request(ctx.app)
        .post('/stripe/deposit')
        .set('Authorization', `Bearer ${ctx.userToken}`)
        .send(ctx.validStripeRequest);

      const paymentIntent = res.body as StripePaymentIntentResponse;

      expect(res.status).to.equal(200);
      expect(ctx.specification.validateModel(
        'StripePaymentIntentResponse',
        res.body,
        false,
        true,
      ).valid).to.be.true;
      expect(await StripeDeposit.count()).to.equal(stripeDepositCount + 1);

      ctx.specification.validateModel('StripePaymentIntentResponse', paymentIntent);
      const stripeDeposit = await StripeDeposit.findOne({ where: { id: paymentIntent.id }, relations: ['to'] });
      expect(ctx.localUser.id).to.equal(stripeDeposit.to.id);
    });
    it('should return an HTTP 422 if deposit request amount is too low', async () => {
      const res = await request(ctx.app)
        .post('/stripe/deposit')
        .set('Authorization', `Bearer ${ctx.userToken}`)
        .send(ctx.minimumStripeRequest);

      expect(res.status).to.equal(422);
      expect(res.body).to.deep.equal({
        error: 'Top-up amount is too low',
      });
    });
    it('should return an HTTP 422 if deposit request amount is too high', async () => {
      const res = await request(ctx.app)
        .post('/stripe/deposit')
        .set('Authorization', `Bearer ${ctx.userToken}`)
        .send(ctx.maximumStripeRequest);

      expect(res.status).to.equal(422);
      expect(res.body).to.deep.equal({
        error: 'Top-up amount is too high',
      });
    });
    it('should return an HTTP 401 if no Bearer token provided', async () => {
      const res = await request(ctx.app)
        .post('/stripe/deposit')
        .send(ctx.validStripeRequest);

      expect(res.status).to.equal(401);
    });
  });
});<|MERGE_RESOLUTION|>--- conflicted
+++ resolved
@@ -15,7 +15,6 @@
  *  You should have received a copy of the GNU Affero General Public License
  *  along with this program.  If not, see <https://www.gnu.org/licenses/>.
  */
-
 import { Connection } from 'typeorm';
 import express, { Application } from 'express';
 import { SwaggerSpecification } from 'swagger-model-validator';
@@ -125,12 +124,8 @@
     app.use(new TokenMiddleware({ tokenHandler, refreshFactor: 0.5 }).getMiddleware());
     app.use('/stripe', controller.getRouter());
 
-<<<<<<< HEAD
-    const dinero = DineroTransformer.Instance.from(1050);
-=======
     // Valid Stripe deposit initiation request
     const validDinero = DineroTransformer.Instance.from(1950);
->>>>>>> 6e8e3dd3
     const validStripeRequest: StripeRequest = {
       amount: {
         amount: validDinero.getAmount(),
