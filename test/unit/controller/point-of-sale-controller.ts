/**
 *  SudoSOS back-end API service.
 *  Copyright (C) 2020  Study association GEWIS
 *
 *  This program is free software: you can redistribute it and/or modify
 *  it under the terms of the GNU Affero General Public License as published
 *  by the Free Software Foundation, either version 3 of the License, or
 *  (at your option) any later version.
 *
 *  This program is distributed in the hope that it will be useful,
 *  but WITHOUT ANY WARRANTY; without even the implied warranty of
 *  MERCHANTABILITY or FITNESS FOR A PARTICULAR PURPOSE.  See the
 *  GNU Affero General Public License for more details.
 *
 *  You should have received a copy of the GNU Affero General Public License
 *  along with this program.  If not, see <https://www.gnu.org/licenses/>.
 */
import { Connection } from 'typeorm';
import express, { Application } from 'express';
import { SwaggerSpecification } from 'swagger-model-validator';
import { json } from 'body-parser';
import { request, expect } from 'chai';
import PointOfSaleController from '../../../src/controller/point-of-sale-controller';
import User, { UserType } from '../../../src/entity/user/user';
import Database from '../../../src/database/database';
import {
  seedAllContainers, seedAllPointsOfSale, seedAllProducts, seedProductCategories, seedVatGroups,
} from '../../seed';
import TokenHandler from '../../../src/authentication/token-handler';
import Swagger from '../../../src/start/swagger';
import RoleManager from '../../../src/rbac/role-manager';
import TokenMiddleware from '../../../src/middleware/token-middleware';
import PointOfSale from '../../../src/entity/point-of-sale/point-of-sale';
import { PointOfSaleResponse } from '../../../src/controller/response/point-of-sale-response';
import { defaultPagination, PaginationResult } from '../../../src/helpers/pagination';
import { ContainerResponse } from '../../../src/controller/response/container-response';
import { PaginatedProductResponse, ProductResponse } from '../../../src/controller/response/product-response';
import UpdatedPointOfSale from '../../../src/entity/point-of-sale/updated-point-of-sale';
import { CreatePointOfSaleRequest } from '../../../src/controller/request/point-of-sale-request';
import { INVALID_CONTAINER_ID } from '../../../src/controller/request/validators/validation-errors';

/**
 * Tests if a POS response is equal to the request.
 * @param source - The source from which the POS was created.
 * @param response - The received POS.
 * @return true if the source and response describe the same POS.
 */
function pointOfSaleEq(source: CreatePointOfSaleRequest, response: PointOfSaleResponse) {
  expect(source.name).to.eq(response.name);
  expect(source.ownerId).to.eq(response.owner.id);
}

describe('PointOfSaleController', async () => {
  let ctx: {
    connection: Connection,
    app: Application,
    specification: SwaggerSpecification,
    controller: PointOfSaleController,
    adminUser: User,
    localUser: User,
    validPOSRequest: CreatePointOfSaleRequest,
    adminToken: string,
    token: string,
  };

  before(async () => {
    const connection = await Database.initialize();

    // create dummy users
    const adminUser = {
      id: 1,
      firstName: 'Admin',
      type: UserType.LOCAL_ADMIN,
      active: true,
    } as User;

    const localUser = {
      id: 2,
      firstName: 'User',
      type: UserType.MEMBER,
      active: true,
    } as User;

    await User.save(adminUser);
    await User.save(localUser);

    const categories = await seedProductCategories();
    const vatGroups = await seedVatGroups();
    const {
      products,
      productRevisions,
    } = await seedAllProducts([adminUser, localUser], categories, vatGroups);
    const {
      containers,
      containerRevisions,
    } = await seedAllContainers([adminUser, localUser], productRevisions, products);
    await seedAllPointsOfSale([adminUser, localUser], containerRevisions, containers);

    const validPOSRequest: CreatePointOfSaleRequest = {
      containers: [containers[0].id, containers[1].id, containers[2].id],
      name: 'Valid POS',
      ownerId: 2,
    };

    // create bearer tokens
    const tokenHandler = new TokenHandler({
      algorithm: 'HS256', publicKey: 'test', privateKey: 'test', expiry: 3600,
    });
    const adminToken = await tokenHandler.signToken({ user: adminUser, roles: ['Admin'], lesser: false }, 'nonce admin');
    const token = await tokenHandler.signToken({ user: localUser, roles: ['User'], lesser: false }, 'nonce');

    const app = express();
    const specification = await Swagger.initialize(app);

    const all = { all: new Set<string>(['*']) };
    const own = { own: new Set<string>(['*']) };
    const roleManager = new RoleManager();
    roleManager.registerRole({
      name: 'Admin',
      permissions: {
        PointOfSale: {
          create: all,
          get: all,
          update: all,
          delete: all,
        },
        Container: {
          get: all,
        },
      },
      assignmentCheck: async (user: User) => user.type === UserType.LOCAL_ADMIN,
    });

    roleManager.registerRole({
      name: 'User',
      permissions: {
        Container: {
          get: own,
        },
        PointOfSale: {
          get: own,
          update: own,
          delete: own,
        },
      },
      assignmentCheck: async (user: User) => user.type === UserType.LOCAL_USER,
    });

    const controller = new PointOfSaleController({ specification, roleManager });
    app.use(json());
    app.use(new TokenMiddleware({ tokenHandler, refreshFactor: 0.5 }).getMiddleware());
    app.use('/pointsofsale', controller.getRouter());

    ctx = {
      connection,
      app,
      specification,
      controller,
      adminUser,
      localUser,
      validPOSRequest,
      adminToken,
      token,
    };
  });

  after(async () => {
    await ctx.connection.close();
  });

  describe('GET /pointsofsale', () => {
    it('should return correct model', async () => {
      const res = await request(ctx.app)
        .get('/pointsofsale')
        .set('Authorization', `Bearer ${ctx.adminToken}`);
      expect(res.status).to.equal(200);
      expect(ctx.specification.validateModel(
        'PaginatedPointOfSaleResponse',
        res.body,
        false,
        true,
      ).valid).to.be.true;
    });
    it('should return an HTTP 200 and all existing points of sale if admin', async () => {
      const res = await request(ctx.app)
        .get('/pointsofsale')
        .set('Authorization', `Bearer ${ctx.adminToken}`);

      expect(res.status).to.equal(200);

      const pointsOfSale = res.body.records as PointOfSaleResponse[];
      // eslint-disable-next-line no-underscore-dangle
      const pagination = res.body._pagination as PaginationResult;

      const activePointOfSaleCount = await PointOfSale.count({ where: 'currentRevision' });
      expect(pointsOfSale.length).to.equal(Math.min(activePointOfSaleCount, defaultPagination()));

      expect(pagination.take).to.equal(defaultPagination());
      expect(pagination.skip).to.equal(0);
      expect(pagination.count).to.equal(activePointOfSaleCount);
    });
    it('should return an HTTP 403 if not admin', async () => {
      const res = await request(ctx.app)
        .get('/pointsofsale')
        .set('Authorization', `Bearer ${ctx.token}`);

      expect(res.status).to.equal(403);
      expect(res.body).to.be.empty;
    });
    it('should adhere to pagination', async () => {
      const take = 5;
      const skip = 3;
      const res = await request(ctx.app)
        .get('/pointsofsale')
        .query({ take, skip })
        .set('Authorization', `Bearer ${ctx.adminToken}`);

      // number of banners returned is number of banners in database
      const containers = res.body.records as ContainerResponse[];
      // eslint-disable-next-line no-underscore-dangle
      const pagination = res.body._pagination as PaginationResult;

      const activePointOfSaleCount = await PointOfSale.count({ where: 'currentRevision' });
      expect(pagination.take).to.equal(take);
      expect(pagination.skip).to.equal(skip);
      expect(pagination.count).to.equal(activePointOfSaleCount);
      expect(containers.length).to.be.at.most(take);
    });
  });
  describe('GET /pointsofsale/:id', () => {
    it('should return correct model', async () => {
      const res = await request(ctx.app)
        .get('/pointsofsale/1')
        .set('Authorization', `Bearer ${ctx.adminToken}`);
      expect(res.status).to.equal(200);
      expect(ctx.specification.validateModel(
        'PointOfSaleWithContainersResponse',
        res.body,
        false,
        true,
      ).valid).to.be.true;
    });
    it('should return an HTTP 200 and the point of sale with given id if admin', async () => {
      const res = await request(ctx.app)
        .get('/pointsofsale/1')
        .set('Authorization', `Bearer ${ctx.adminToken}`);

      expect((res.body as PointOfSaleResponse).id).to.equal(1);
      expect(res.status).to.equal(200);
    });
    it('should return an HTTP 404 if the point of sale with given id does not exist', async () => {
      const res = await request(ctx.app)
        .get(`/pointsofsale/${(await PointOfSale.count()) + 1}`)
        .set('Authorization', `Bearer ${ctx.adminToken}`);

      expect(res.status).to.equal(404);
      expect(res.body).to.equal('Point of Sale not found.');
    });
    it('should return an HTTP 403 if not admin', async () => {
      const res = await request(ctx.app)
        .get('/pointsofsale/1')
        .set('Authorization', `Bearer ${ctx.token}`);

      expect(res.status).to.equal(403);
      expect(res.body).to.be.empty;
    });
  });
  describe('GET /pointsofsale/:id/update', async () => {
    it('should return correct model', async () => {
      const { id } = (await UpdatedPointOfSale.find({ relations: ['pointOfSale'] }))[0].pointOfSale;
      const res = await request(ctx.app)
        .get(`/pointsofsale/${id}/update`)
        .set('Authorization', `Bearer ${ctx.adminToken}`);
      expect(ctx.specification.validateModel(
        'UpdatedPointOfSaleWithContainersResponse',
        res.body,
        false,
        true,
      ).valid).to.be.true;
    });
    it('should return an HTTP 200 and the update if admin', async () => {
      const { id } = (await UpdatedPointOfSale.find({ relations: ['pointOfSale'] }))[0].pointOfSale;

      const res = await request(ctx.app)
        .get(`/pointsofsale/${id}/update`)
        .set('Authorization', `Bearer ${ctx.adminToken}`);

      expect(res.status).to.equal(200);
      expect(res.body.id).to.be.equal(id);
    });
  });
  describe('GET /pointsofsale/:id/containers', async () => {
    it('should return correct model', async () => {
      const res = await request(ctx.app)
        .get('/pointsofsale/1/containers')
        .set('Authorization', `Bearer ${ctx.adminToken}`);
      expect(res.status).to.equal(200);
      expect(ctx.specification.validateModel(
        'PaginatedContainerResponse',
        res.body,
        false,
        true,
      ).valid).to.be.true;
    });
    it('should return an HTTP 200 and the containers in the given point of sale if admin', async () => {
      const res = await request(ctx.app)
        .get('/pointsofsale/1/containers')
        .set('Authorization', `Bearer ${ctx.adminToken}`);

      const containers = res.body.records as ContainerResponse[];
      // eslint-disable-next-line no-underscore-dangle
      const pagination = res.body._pagination as PaginationResult;

      expect(res.status).to.equal(200);
      expect(containers.length).to.be.at.least(1);

      expect(pagination.take).to.equal(defaultPagination());
      expect(pagination.skip).to.equal(0);
      expect(pagination.count).to.be.at.least(1);
    });
    it('should return an HTTP 200 and the containers in the given point of sale if normal user', async () => {
      const { id } = await PointOfSale.findOne({ relations: ['owner'], where: { owner: ctx.localUser } });

      const res = await request(ctx.app)
        .get(`/pointsofsale/${id}/containers`)
        .set('Authorization', `Bearer ${ctx.token}`);

      const containers = res.body.records as ContainerResponse[];

      expect(res.status).to.equal(200);
      expect(containers.length).to.be.at.least(1);
    });
    it('should return an HTTP 200 and an empty list if point of sale does not exist', async () => {
      const res = await request(ctx.app)
        .get(`/pointsofsale/${(await PointOfSale.count()) + 1}/containers`)
        .set('Authorization', `Bearer ${ctx.adminToken}`);

      const containers = res.body.records as ContainerResponse[];

      expect(res.status).to.equal(200);
      expect(containers.length).to.equal(0);
    });
  });
  describe('GET /pointsofsale/:id/products', async () => {
    it('should return correct model', async () => {
      const { id } = await PointOfSale.findOne({ relations: ['owner'], where: { owner: ctx.localUser } });
      const res = await request(ctx.app)
        .get(`/pointsofsale/${id}/products`)
        .set('Authorization', `Bearer ${ctx.token}`);
      expect(res.status).to.equal(200);
      expect(ctx.specification.validateModel(
        'PaginatedProductResponse',
        res.body,
        false,
        true,
      ).valid).to.be.true;
    });
    it('should return an HTTP 200 and the products in the given point of sale if admin', async () => {
      const take = 5;
      const skip = 1;
      const res = await request(ctx.app)
        .get('/pointsofsale/1/products')
        .query({ take, skip })
        .set('Authorization', `Bearer ${ctx.adminToken}`);

      const products = res.body.records as ProductResponse[];
      // eslint-disable-next-line no-underscore-dangle
      const pagination = res.body._pagination as PaginationResult;

      expect(res.status).to.equal(200);
      expect(products.length).to.be.at.least(1);
      expect(pagination.take).to.equal(take);
      expect(pagination.skip).to.equal(skip);
      expect(pagination.count).to.be.at.least(1);
    });
    it('should return an HTTP 200 and the products in the given point of sale if owner', async () => {
      const { id } = await PointOfSale.findOne({ relations: ['owner'], where: { owner: ctx.localUser } });

      const res = await request(ctx.app)
        .get(`/pointsofsale/${id}/products`)
        .set('Authorization', `Bearer ${ctx.token}`);

      const products = res.body.records as ProductResponse[];
      // eslint-disable-next-line no-underscore-dangle
      const pagination = res.body._pagination as PaginationResult;

      expect(res.status).to.equal(200);
      expect(products.length).to.be.at.least(1);
      expect(pagination).to.not.be.undefined;
    });
    it('should return an HTTP 200 and an empty list if point of sale does not exist', async () => {
      const res = await request(ctx.app)
        .get(`/pointsofsale/${(await PointOfSale.count()) + 1}/products`)
        .set('Authorization', `Bearer ${ctx.adminToken}`);

      expect(res.status).to.equal(200);
      expect((res.body as PaginatedProductResponse).records.length).to.equal(0);
    });
  });

  function testValidationOnRoute(type: any, route: string) {
    async function expectError(req: CreatePointOfSaleRequest, error: string) {
      // @ts-ignore
      const res = await ((request(ctx.app)[type])(route)
        .set('Authorization', `Bearer ${ctx.adminToken}`)
        .send(req));
      expect(res.status).to.eq(400);
      expect(res.body).to.eq(error);
    }
    it('should verify Name', async () => {
      const req: CreatePointOfSaleRequest = { ...ctx.validPOSRequest, name: '' };
      await expectError(req, 'Name: must be a non-zero length string.');
    });
    it('should verify Owner', async () => {
      const req: CreatePointOfSaleRequest = { ...ctx.validPOSRequest, ownerId: -1 };
      await expectError(req, 'ownerId: must exist.');
    });
    it('should verify containers Ids', async () => {
      const invalidRequest = {
        ...ctx.validPOSRequest,
        containers: [-1, -69],
      };
      await expectError(invalidRequest, `Containers: ${INVALID_CONTAINER_ID(-1).value}`);
    });
<<<<<<< HEAD
    it('should verify Container Updates', async () => {
      const withContainerUpdate: CreatePointOfSaleRequest = JSON.parse(
        JSON.stringify(ctx.validPOSRequest),
      );

      const failID = withContainerUpdate.containers.pop() as number;
      const containerRequest: UpdateContainerParams = {
        id: failID,
        name: '',
        products: [1],
        public: true,
        ownerId: undefined,
      };

      withContainerUpdate.containers.push(containerRequest);
      await expectError(withContainerUpdate, 'Containers: Name: must be a non-zero length string.');
    });
    it('should verify ContainerUpdate with productUpdate', async () => {
      const withContainerUpdate: CreatePointOfSaleRequest = JSON.parse(
        JSON.stringify(ctx.validPOSRequest),
      );
      const failID = withContainerUpdate.containers.pop() as number;
      const updateProductParams: UpdateProductParams = {
        alcoholPercentage: 0,
        category: 1,
        vat: 1,
        id: 0,
        ownerId: undefined,
        name: 'ProductRequestID',
        priceInclVat: {
          amount: -100,
          currency: 'EUR',
          precision: 2,
        },
      };

      const containerRequest: UpdateContainerParams = {
        id: failID,
        ownerId: undefined,
        name: 'Container',
        products: [updateProductParams],
        public: true,
      };

      withContainerUpdate.containers.push(containerRequest);
      await expectError(withContainerUpdate, 'Containers: Products: Price must be greater than zero');
    });
    it('should verify ContainerUpdate with productUpdate ', async () => {
      const withContainerUpdate: CreatePointOfSaleRequest = JSON.parse(
        JSON.stringify(ctx.validPOSRequest),
      );
      const failID = withContainerUpdate.containers.pop() as number;
      const updateProductParams: UpdateProductParams = {
        alcoholPercentage: 0,
        category: 1,
        vat: 1,
        id: 1,
        ownerId: undefined,
        name: '',
        priceInclVat: {
          amount: 100,
          currency: 'EUR',
          precision: 2,
        },
      };

      const updateContainerParams: UpdateContainerParams = {
        id: failID,
        ownerId: undefined,
        name: 'Container',
        products: [updateProductParams],
        public: true,
      };

      withContainerUpdate.containers.push(updateContainerParams);
      await expectError(withContainerUpdate, 'Containers: Products: Name: must be a non-zero length string.');
    });
=======
>>>>>>> 8af06f10
  }
  describe('POST /pointsofsale', () => {
    describe('verifyPointOfSaleRequest Specification', async (): Promise<void> => {
      await testValidationOnRoute('post', '/pointsofsale');
    });
    it('should store the given POS and return an HTTP 200 if admin', async () => {
      const count = await PointOfSale.count();
      const res = await request(ctx.app)
        .post('/pointsofsale')
        .set('Authorization', `Bearer ${ctx.adminToken}`)
        .send(ctx.validPOSRequest);
      expect(ctx.specification.validateModel(
        'UpdatedPointOfSaleResponse',
        res.body,
        false,
        true,
      ).valid).to.be.true;

      expect(await PointOfSale.count()).to.equal(count + 1);
      pointOfSaleEq(ctx.validPOSRequest, res.body as PointOfSaleResponse);
      const databaseProduct = await UpdatedPointOfSale.findOne(
        (res.body as PointOfSaleResponse).id,
      );
      expect(databaseProduct).to.exist;

      expect(res.status).to.equal(200);
    });
    it('should return an HTTP 403 if not admin', async () => {
      const count = await PointOfSale.count();
      const res = await request(ctx.app)
        .post('/pointsofsale')
        .set('Authorization', `Bearer ${ctx.token}`)
        .send(ctx.validPOSRequest);

      expect(await PointOfSale.count()).to.equal(count);
      expect(res.body).to.be.empty;

      expect(res.status).to.equal(403);
    });
  });
});<|MERGE_RESOLUTION|>--- conflicted
+++ resolved
@@ -422,86 +422,6 @@
       };
       await expectError(invalidRequest, `Containers: ${INVALID_CONTAINER_ID(-1).value}`);
     });
-<<<<<<< HEAD
-    it('should verify Container Updates', async () => {
-      const withContainerUpdate: CreatePointOfSaleRequest = JSON.parse(
-        JSON.stringify(ctx.validPOSRequest),
-      );
-
-      const failID = withContainerUpdate.containers.pop() as number;
-      const containerRequest: UpdateContainerParams = {
-        id: failID,
-        name: '',
-        products: [1],
-        public: true,
-        ownerId: undefined,
-      };
-
-      withContainerUpdate.containers.push(containerRequest);
-      await expectError(withContainerUpdate, 'Containers: Name: must be a non-zero length string.');
-    });
-    it('should verify ContainerUpdate with productUpdate', async () => {
-      const withContainerUpdate: CreatePointOfSaleRequest = JSON.parse(
-        JSON.stringify(ctx.validPOSRequest),
-      );
-      const failID = withContainerUpdate.containers.pop() as number;
-      const updateProductParams: UpdateProductParams = {
-        alcoholPercentage: 0,
-        category: 1,
-        vat: 1,
-        id: 0,
-        ownerId: undefined,
-        name: 'ProductRequestID',
-        priceInclVat: {
-          amount: -100,
-          currency: 'EUR',
-          precision: 2,
-        },
-      };
-
-      const containerRequest: UpdateContainerParams = {
-        id: failID,
-        ownerId: undefined,
-        name: 'Container',
-        products: [updateProductParams],
-        public: true,
-      };
-
-      withContainerUpdate.containers.push(containerRequest);
-      await expectError(withContainerUpdate, 'Containers: Products: Price must be greater than zero');
-    });
-    it('should verify ContainerUpdate with productUpdate ', async () => {
-      const withContainerUpdate: CreatePointOfSaleRequest = JSON.parse(
-        JSON.stringify(ctx.validPOSRequest),
-      );
-      const failID = withContainerUpdate.containers.pop() as number;
-      const updateProductParams: UpdateProductParams = {
-        alcoholPercentage: 0,
-        category: 1,
-        vat: 1,
-        id: 1,
-        ownerId: undefined,
-        name: '',
-        priceInclVat: {
-          amount: 100,
-          currency: 'EUR',
-          precision: 2,
-        },
-      };
-
-      const updateContainerParams: UpdateContainerParams = {
-        id: failID,
-        ownerId: undefined,
-        name: 'Container',
-        products: [updateProductParams],
-        public: true,
-      };
-
-      withContainerUpdate.containers.push(updateContainerParams);
-      await expectError(withContainerUpdate, 'Containers: Products: Name: must be a non-zero length string.');
-    });
-=======
->>>>>>> 8af06f10
   }
   describe('POST /pointsofsale', () => {
     describe('verifyPointOfSaleRequest Specification', async (): Promise<void> => {
