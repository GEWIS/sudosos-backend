--- conflicted
+++ resolved
@@ -48,7 +48,6 @@
 
 chai.use(deepEqualInAnyOrder);
 
-<<<<<<< HEAD
 /**
  * Test if the price excluding VAT in the response is correct
  * @param response
@@ -62,8 +61,6 @@
   expect(diff).to.be.at.most(1);
 }
 
-=======
->>>>>>> 8af06f10
 /**
  * Test if all the product responses are part of the product set array.
  * @param response
@@ -487,9 +484,10 @@
       const creation: CreateProductParams = {
         alcoholPercentage: 0,
         category: 1,
+        vat: 1,
         name: 'New Product Name',
         ownerId: (await User.findOne({ where: { deleted: false } })).id,
-        price: {
+        priceInclVat: {
           amount: 50,
           currency: 'EUR',
           precision: 2,
@@ -509,9 +507,10 @@
       const update: UpdateProductParams = {
         alcoholPercentage: 10,
         category: 1,
+        vat: 1,
         id: product.id,
         name: 'A product update',
-        price: {
+        priceInclVat: {
           amount: 51,
           precision: 2,
           currency: 'EUR',
@@ -528,9 +527,10 @@
       const createProduct: CreateProductParams = {
         alcoholPercentage: 0,
         category: 1,
+        vat: 1,
         name: 'New Product Name',
         ownerId,
-        price: {
+        priceInclVat: {
           amount: 50,
           currency: 'EUR',
           precision: 2,
@@ -552,8 +552,9 @@
         id: product.id,
         alcoholPercentage: 1,
         category: 2,
+        vat: 1,
         name: 'New Product Name 2',
-        price: {
+        priceInclVat: {
           amount: 55,
           currency: 'EUR',
           precision: 2,
@@ -569,7 +570,7 @@
       const productInContainer = (await ContainerRevision.findOne({ where: { revision: 2, container: { id: container.id } }, relations: ['container', 'products', 'products.category'] })).products[0];
       expect(productInContainer.name).to.eq(update.name);
       expect(productInContainer.alcoholPercentage).to.eq(update.alcoholPercentage);
-      expect(productInContainer.price.getAmount()).to.eq(update.price.amount);
+      expect(productInContainer.priceInclVat.getAmount()).to.eq(update.priceInclVat.amount);
       expect(productInContainer.category.id).to.eq(update.category);
     });
     it('should propagate the update to all POS', async () => {
@@ -577,9 +578,10 @@
       const createProduct: CreateProductParams = {
         alcoholPercentage: 0,
         category: 1,
+        vat: 1,
         name: 'New Product Name',
         ownerId,
-        price: {
+        priceInclVat: {
           amount: 50,
           currency: 'EUR',
           precision: 2,
@@ -608,9 +610,10 @@
       const productUpdate: UpdateProductParams = {
         alcoholPercentage: 1,
         category: 2,
+        vat: 1,
         id: product.id,
         name: 'New Product Name 2',
-        price: {
+        priceInclVat: {
           amount: 55,
           currency: 'EUR',
           precision: 2,
@@ -623,7 +626,7 @@
       expect(productFromPos.name).to.eq(productUpdate.name);
       expect(productFromPos.category.id).to.eq(productUpdate.category);
       expect(productFromPos.name).to.eq(productUpdate.name);
-      expect(productFromPos.price.getAmount()).to.eq(productUpdate.price.amount);
+      expect(productFromPos.priceInclVat.getAmount()).to.eq(productUpdate.priceInclVat.amount);
     });
   });
 });