/**
 *  SudoSOS back-end API service.
 *  Copyright (C) 2020  Study association GEWIS
 *
 *  This program is free software: you can redistribute it and/or modify
 *  it under the terms of the GNU Affero General Public License as published
 *  by the Free Software Foundation, either version 3 of the License, or
 *  (at your option) any later version.
 *
 *  This program is distributed in the hope that it will be useful,
 *  but WITHOUT ANY WARRANTY; without even the implied warranty of
 *  MERCHANTABILITY or FITNESS FOR A PARTICULAR PURPOSE.  See the
 *  GNU Affero General Public License for more details.
 *
 *  You should have received a copy of the GNU Affero General Public License
 *  along with this program.  If not, see <https://www.gnu.org/licenses/>.
 */

import express, { Application } from 'express';
import { expect } from 'chai';
import { Connection } from 'typeorm';
import { SwaggerSpecification } from 'swagger-model-validator';
import Transaction from '../../../src/entity/transactions/transaction';
import Transfer from '../../../src/entity/transactions/transfer';
import Database from '../../../src/database/database';
import {
  seedContainers, seedFines,
  seedPointsOfSale,
  seedProductCategories,
  seedProducts,
  seedTransactions,
  seedTransfers,
  seedUsers,
  seedVatGroups,
} from '../../seed';
import Swagger from '../../../src/start/swagger';
import BalanceService, { BalanceOrderColumn } from '../../../src/service/balance-service';
<<<<<<< HEAD
import User from '../../../src/entity/user/user';
=======
import User, { UserType } from '../../../src/entity/user/user';
>>>>>>> ccaf01a8
import PointOfSaleRevision from '../../../src/entity/point-of-sale/point-of-sale-revision';
import Balance from '../../../src/entity/transactions/balance';
import { UserFactory } from '../../helpers/user-factory';
import ProductRevision from '../../../src/entity/product/product-revision';
import ContainerRevision from '../../../src/entity/container/container-revision';
import SubTransactionRow from '../../../src/entity/transactions/sub-transaction-row';
import SubTransaction from '../../../src/entity/transactions/sub-transaction';
import DineroTransformer from '../../../src/entity/transformer/dinero-transformer';
import { OrderingDirection } from '../../../src/helpers/ordering';
import { defaultPagination } from '../../../src/helpers/pagination';
<<<<<<< HEAD

export function calculateBalance(user: User, transactions: Transaction[], subTransactions: SubTransaction[], transfers: Transfer[], date?: Date): Balance {
  let transactionsOutgoing = transactions.filter((t) => t.from.id === user.id)
    .sort((a, b) => b.createdAt.getTime() - a.createdAt.getTime());
  if (date) {
    transactionsOutgoing = transactionsOutgoing
      .filter((t) => t.createdAt.getTime() <= date.getTime());
  }
  let transactionsIncoming = subTransactions.filter((s) => s.to.id === user.id)
    .sort((a, b) => b.transaction.createdAt.getTime() - a.transaction.createdAt.getTime())
    .map((s) => s.transaction);
  if (date) {
    transactionsIncoming = transactionsIncoming
      .filter((t) => t.createdAt.getTime() <= date.getTime());
  }
  let transfersOutgoing = transfers.filter((t) => t.from && t.from.id === user.id)
    .sort((a, b) => b.createdAt.getTime() - a.createdAt.getTime());
  if (date) {
    transfersOutgoing = transfersOutgoing
      .filter((t) => t.createdAt.getTime() <= date.getTime());
  }
  let transfersIncoming = transfers.filter((t) => t.to && t.to.id === user.id)
    .sort((a, b) => b.createdAt.getTime() - a.createdAt.getTime());
  if (date) {
    transfersIncoming = transfersIncoming
      .filter((t) => t.createdAt.getTime() <= date.getTime());
  }

  const valueTransactionsOutgoing: number = Array.prototype
    .concat(...Array.prototype.concat(...transactionsOutgoing
      .map((t) => t.subTransactions
        .map((s) => s.subTransactionRows))))
    .reduce((prev: number, curr: SubTransactionRow) => (
      prev - (curr.amount * curr.product.priceInclVat.getAmount())
    ), 0);
  const valueTransactionsIncoming: number = Array.prototype
    .concat(...Array.prototype.concat(...transactionsIncoming
      .map((t) => t.subTransactions
        .map((s) => s.subTransactionRows))))
    .reduce((prev: number, curr: SubTransactionRow) => (
      prev + (curr.amount * curr.product.priceInclVat.getAmount())
    ), 0);
  const valueTransfersOutgoing = transfersOutgoing
    .reduce((prev, curr) => prev - curr.amount.getAmount(), 0);
  const valueTransfersIncoming = transfersIncoming
    .reduce((prev, curr) => prev + curr.amount.getAmount(), 0);

  // Calculate the user's personal last transaction/transfer
  let lastTransaction: Transaction;
  const allTransactions = transactionsIncoming.concat(transactionsOutgoing)
    .sort((a, b) => b.createdAt.getTime() - a.createdAt.getTime());
  if (allTransactions.length > 0) {
    // eslint-disable-next-line prefer-destructuring
    lastTransaction = allTransactions
      .filter((t) => t.createdAt.getTime() === allTransactions[0].createdAt.getTime())
      .sort((a, b) => b.id - a.id)[0];
  }
  let lastTransfer: Transfer;
  const allTransfers = transfersIncoming.concat(transfersOutgoing)
    .sort((a, b) => b.createdAt.getTime() - a.createdAt.getTime());
  if (allTransfers.length > 0) {
    // eslint-disable-next-line prefer-destructuring
    lastTransfer = allTransfers
      .filter((t) => t.createdAt.getTime() === allTransfers[0].createdAt.getTime())
      .sort((a, b) => b.id - a.id)[0];
  }

  return {
    user,
    lastTransaction,
    lastTransfer,
    amount: DineroTransformer.Instance.from(valueTransactionsOutgoing + valueTransactionsIncoming
      + valueTransfersOutgoing + valueTransfersIncoming),
  } as Balance;
}
=======
import { addTransaction, addTransfer } from '../../helpers/transaction-helpers';
import { calculateBalance } from '../../helpers/balance';
import Fine from '../../../src/entity/fine/fine';
import BalanceResponse from '../../../src/controller/response/balance-response';
>>>>>>> ccaf01a8

describe('BalanceService', (): void => {
  let ctx: {
    connection: Connection,
    app: Application,
    users: User[],
    productRevisions: ProductRevision[],
    containerRevisions: ContainerRevision[],
    pointOfSaleRevisions: PointOfSaleRevision[],
    transactions: Transaction[],
    subTransactions: SubTransaction[],
    transfers: Transfer[],
    fines: Fine[],
    spec: SwaggerSpecification,
  };

<<<<<<< HEAD
  const addTransaction = async (
    newUser: User,
    receivedBalance: boolean,
    createdAt?: Date,
  ): Promise<{
    transaction: Transaction,
    amount: DineroObject,
  }> => {
    let from: User;
    let to: User;

    const pointOfSale = ctx.pointOfSaleRevisions
      .find((p) => p.containers.length > 0 && p.containers
        .find((c) => c.products.length > 0) !== undefined)!;
    const container = pointOfSale.containers
      .find((c) => c.products.length > 0)!;
    const product = container.products[0];

    if (receivedBalance) {
      from = product.product.owner;
      to = newUser;
    } else {
      to = product.product.owner;
      from = newUser;
    }
    const totalPriceInclVat = product.priceInclVat.toObject();
    let transaction = {
      from,
      createdBy: newUser,
      pointOfSale,
      createdAt: createdAt || undefined,
      updatedAt: createdAt || undefined,
      subTransactions: [
        {
          createdAt: createdAt || undefined,
          updatedAt: createdAt || undefined,
          to,
          container,
          subTransactionRows: [
            {
              createdAt: createdAt || undefined,
              updatedAt: createdAt || undefined,
              product,
              amount: 1,
            },
          ],
        },
      ],
    } as any as Transaction;
    transaction = await Transaction.save(transaction);
    return {
      transaction,
      amount: totalPriceInclVat,
    };
  };

  const addTransfer = async (newUser: User, receivedBalance: boolean, createdAt?: Date): Promise<{
    transfer: Transfer,
    amount: DineroObject,
  }> => {
    let from: User;
    let to: User;
    if (receivedBalance) {
      to = newUser;
      [from] = ctx.users;
    } else {
      from = newUser;
      [to] = ctx.users;
    }

    const amount: DineroObject = {
      amount: 1000,
      precision: 2,
      currency: 'EUR',
    };
    const transfer = await Transfer.save({
      createdAt,
      updatedAt: createdAt,
      amount: Dinero(amount),
      description: '',
      from,
      to,
    } as any);
    return {
      transfer,
      amount,
    };
  };

=======
>>>>>>> ccaf01a8
  before(async function test(): Promise<void> {
    this.timeout(50000);
    const connection = await Database.initialize();
    const app = express();
    const seededUsers = await seedUsers();
    const categories = await seedProductCategories();
    const vatGroups = await seedVatGroups();
    const { productRevisions } = await seedProducts(seededUsers, categories, vatGroups);
    const { containerRevisions } = await seedContainers(seededUsers, productRevisions);
    const { pointOfSaleRevisions } = await seedPointsOfSale(seededUsers, containerRevisions);
    const { transactions } = await seedTransactions(seededUsers, pointOfSaleRevisions, new Date('2020-02-12'), new Date('2021-11-30'), 10);
    const transfers = await seedTransfers(seededUsers, new Date('2020-02-12'), new Date('2021-11-30'));
    const { fines, fineTransfers, users } = await seedFines(seededUsers, transactions, transfers, true);
    const subTransactions: SubTransaction[] = Array.prototype.concat(...transactions
      .map((t) => t.subTransactions));

    ctx = {
      connection,
      app,
      users,
      productRevisions,
      containerRevisions,
      pointOfSaleRevisions,
      transactions,
      subTransactions,
      transfers: transfers.concat(fineTransfers),
      fines,
      spec: await Swagger.importSpecification(),
    };
  });

  after(async () => {
    await ctx.connection.dropDatabase();
    await ctx.connection.destroy();
  });

  async function checkFine(balance: BalanceResponse, user: User) {
    if (user.currentFines == null) {
      expect(balance.fine).to.be.null;
      expect(balance.fineSince).to.be.null;
    } else {
      expect(balance.fine).to.not.be.null;
      const fines = await Fine.find({ where: { userFineGroup: { id: user.currentFines.id } } }); // user.currentFines.fines;
      const fineAmount = fines.reduce((sum, fine) => sum + fine.amount.getAmount(), 0);
      expect(balance.fine.amount).to.equal(fineAmount);
      expect(new Date(balance.fineSince).getTime()).to.equal(user.currentFines.createdAt.getTime());
    }
  }

  describe('getBalances', () => {
    it('should return balances from all users', async () => {
      const balanceResponses = await BalanceService.getBalances({});
      expect(balanceResponses.records.length).to.equal(ctx.users.length);

<<<<<<< HEAD
      balanceResponses.records.forEach((balance) => {
        const user = ctx.users.find((u) => u.id === balance.id);
        expect(user).to.not.be.undefined;
        const actualBalance = calculateBalance(user, ctx.transactions, ctx.subTransactions, ctx.transfers);
        expect(balance.amount.amount).to.equal(actualBalance.amount.getAmount());
      });
    });
    it('should return balances on certain date', async () => {
      const date = new Date('2021-01-01');
      const balances = await BalanceService.getBalances({ date });

      balances.records.forEach((balance) => {
        const user = ctx.users.find((u) => u.id === balance.id);
        expect(user).to.not.be.undefined;
        const actualBalance = calculateBalance(user, ctx.transactions, ctx.subTransactions, ctx.transfers, date);
=======
      await Promise.all(balanceResponses.records.map(async (balance) => {
        const user = ctx.users.find((u) => u.id === balance.id);
        expect(user).to.not.be.undefined;
        const actualBalance = calculateBalance(user, ctx.transactions, ctx.subTransactions, ctx.transfers);
>>>>>>> ccaf01a8
        expect(balance.amount.amount).to.equal(actualBalance.amount.getAmount());
        await checkFine(balance, user);
      }));
    });
    it('should return balances on certain date', async () => {
      const date = new Date('2021-01-01');
      const balances = await BalanceService.getBalances({ date });

      await Promise.all(balances.records.map(async (balance) => {
        const user = ctx.users.find((u) => u.id === balance.id);
        expect(user).to.not.be.undefined;
        const actualBalance = calculateBalance(user, ctx.transactions, ctx.subTransactions, ctx.transfers, date);
        expect(balance.amount.amount).to.equal(actualBalance.amount.getAmount());
        await checkFine(balance, user);
      }));
    });
    it('should return balance from subset of users', async () => {
      const users = [ctx.users[10], ctx.users[11], ctx.users[12]];
      const balanceResponses = await BalanceService.getBalances({ ids: users.map((u) => u.id) });
      expect(balanceResponses.records.length).to.equal(users.length);

<<<<<<< HEAD
      balanceResponses.records.forEach((balance) => {
=======
      await Promise.all(balanceResponses.records.map(async (balance) => {
>>>>>>> ccaf01a8
        const user = ctx.users.find((u) => u.id === balance.id);
        const actualBalance = calculateBalance(user, ctx.transactions, ctx.subTransactions, ctx.transfers);
        expect(balance.amount.amount).to.equal(actualBalance.amount.getAmount());
        await checkFine(balance, user);
      }));
    });
    it('should only return balances more than or equal a certain amount', async () => {
      const amount = 1039;
      const allResponses = await BalanceService.getBalances({});
      const filteredResponses = await BalanceService.getBalances({
        minBalance: DineroTransformer.Instance.from(amount),
      });

      expect(filteredResponses.records.length).to.equal(allResponses.records.filter((res) => res.amount.amount >= amount).length);
      filteredResponses.records.forEach((res) => expect(res.amount.amount).to.be.greaterThanOrEqual(amount));
    });
    it('should only return balances less than or equal a certain amount', async () => {
      const amount = 1039;
      const allResponses = await BalanceService.getBalances({});
      const filteredResponses = await BalanceService.getBalances({
        maxBalance: DineroTransformer.Instance.from(amount),
      });

      expect(filteredResponses.records.length).to.equal(allResponses.records.filter((res) => res.amount.amount <= amount).length);
      filteredResponses.records.forEach((res) => expect(res.amount.amount).to.be.lessThanOrEqual(amount));
    });
    it('should only return balances without a fine', async () => {
      const users = ctx.users.filter((u) => u.currentFines == null);
      const balances = await BalanceService.getBalances({ hasFine: false });

      expect(balances.records.length).to.equal(users.length);
      balances.records.forEach((b) => b.fine == null && b.fineSince == null);
    });
    it('should only return balances with a fine', async () => {
      const users = ctx.users.filter((u) => u.currentFines != null);
      const balances = await BalanceService.getBalances({ hasFine: true });

      expect(balances.records.length).to.equal(users.length);
      balances.records.forEach((b) => b.fine != null && b.fineSince != null);
    });
    it('should only return balances starting with a certain fine amount', async () => {
      const amount = 600;
      const users = ctx.users.filter((u) => u.currentFines != null)
        .filter((u) => u.currentFines.fines.reduce((sum, f) => sum + f.amount.getAmount(), 0) >= amount);
      const balances = await BalanceService.getBalances({
        minFine: DineroTransformer.Instance.from(amount),
      });

      expect(balances.records.length).to.equal(users.length);
      balances.records.forEach((b) => b.fine != null && b.fine.amount >= amount);
    });
    it('should only return balances with at most a certain fine amount', async () => {
      const amount = 600;
      const users = ctx.users.filter((u) => u.currentFines != null)
        .filter((u) => u.currentFines.fines.reduce((sum, f) => sum + f.amount.getAmount(), 0) <= amount);
      const balances = await BalanceService.getBalances({
        maxFine: DineroTransformer.Instance.from(amount),
      });

      expect(balances.records.length).to.equal(users.length);
      balances.records.forEach((b) => b.fine != null && b.fine.amount <= amount);
    });
    it('should return all users with certain user type', async () => {
      const type = UserType.LOCAL_USER;
      const users = ctx.users.filter((u) => u.type === type);
      const balances = await BalanceService.getBalances({ userTypes: [type] });

      expect(balances.records.length).to.equal(users.length);

      const userIds = users.map((u) => u.id);
      balances.records.forEach((bal) => {
        expect(userIds).to.include(bal.id);
      });

      const balanceIds = balances.records.map((b) => b.id);
      users.forEach((u) => {
        expect(balanceIds).to.include(u.id);
      });
    });
    it('should return all users with certain user type from set of types', async () => {
      const userTypes = [UserType.LOCAL_USER, UserType.LOCAL_ADMIN];
      const users = ctx.users.filter((u) => userTypes.includes(u.type));
      const balances = await BalanceService.getBalances({ userTypes });

      expect(balances.records.length).to.equal(users.length);

      const userIds = users.map((u) => u.id);
      balances.records.forEach((bal) => {
        expect(userIds).to.include(bal.id);
      });

      const balanceIds = balances.records.map((b) => b.id);
      users.forEach((u) => {
        expect(balanceIds).to.include(u.id);
      });
    });
    it('should return balances ordered by ID desc', async () => {
      const balanceResponses = await BalanceService.getBalances({
        orderBy: BalanceOrderColumn.ID, orderDirection: OrderingDirection.DESC,
      });

      balanceResponses.records.forEach((response, index, responses) => {
        if (index === 0) return;
        expect(response.id).to.be.lessThan(responses[index - 1].id);
      });
    });
    it('should return balances ordered by amount asc', async () => {
      const balanceResponses = await BalanceService.getBalances({
        orderBy: BalanceOrderColumn.AMOUNT, orderDirection: OrderingDirection.ASC,
      });

      balanceResponses.records.forEach((response, index, responses) => {
        if (index === 0) return;
        expect(response.amount.amount).to.be.greaterThanOrEqual(responses[index - 1].amount.amount);
      });
    });
    it('should return balances ordered by fine amount asc', async () => {
      const balanceResponses = await BalanceService.getBalances({
        orderBy: BalanceOrderColumn.FINEAMOUNT, orderDirection: OrderingDirection.ASC, hasFine: true,
      });
      balanceResponses.records.forEach((response, index, responses) => {
        if (index === 0) return;
        expect(response.fine.amount).to.be.greaterThanOrEqual(responses[index - 1].fine.amount);
      });
    });
<<<<<<< HEAD
    it('should only return balances more than or equal a certain amount', async () => {
      const amount = 1039;
      const allResponses = await BalanceService.getBalances({});
      const filteredResponses = await BalanceService.getBalances({
        minBalance: DineroTransformer.Instance.from(amount),
      });

      expect(filteredResponses.records.length).to.equal(allResponses.records.filter((res) => res.amount.amount >= amount).length);
      filteredResponses.records.forEach((res) => expect(res.amount.amount).to.be.greaterThanOrEqual(amount));
    });
    it('should only return balances less than or equal a certain amount', async () => {
      const amount = 1039;
      const allResponses = await BalanceService.getBalances({});
      const filteredResponses = await BalanceService.getBalances({
        maxBalance: DineroTransformer.Instance.from(amount),
      });

      expect(filteredResponses.records.length).to.equal(allResponses.records.filter((res) => res.amount.amount <= amount).length);
      filteredResponses.records.forEach((res) => expect(res.amount.amount).to.be.lessThanOrEqual(amount));
    });
    it('should return balances ordered by ID desc', async () => {
      const balanceResponses = await BalanceService.getBalances({
        orderBy: BalanceOrderColumn.ID, orderDirection: OrderingDirection.DESC,
      });

      balanceResponses.records.forEach((response, index, responses) => {
        if (index === 0) return;
        expect(response.id).to.be.lessThan(responses[index - 1].id);
      });
    });
    it('should return balances ordered by amount asc', async () => {
      const balanceResponses = await BalanceService.getBalances({
        orderBy: BalanceOrderColumn.AMOUNT, orderDirection: OrderingDirection.ASC,
      });

      balanceResponses.records.forEach((response, index, responses) => {
        if (index === 0) return;
        expect(response.amount.amount).to.be.greaterThanOrEqual(responses[index - 1].amount.amount);
=======
    it('should return balances ordered by fine date asc', async () => {
      const balanceResponses = await BalanceService.getBalances({
        orderBy: BalanceOrderColumn.FINESINCE, orderDirection: OrderingDirection.ASC,
      });
      balanceResponses.records.forEach((response, index, responses) => {
        if (index === 0) return;
        expect(new Date(response.fineSince).getTime()).to.be.greaterThanOrEqual(new Date(responses[index - 1].fineSince).getTime());
>>>>>>> ccaf01a8
      });
    });
    it('should return balances ordered ascending by default', async () => {
      const balanceResponses = await BalanceService.getBalances({
        orderBy: BalanceOrderColumn.AMOUNT,
      });

      balanceResponses.records.forEach((response, index, responses) => {
        if (index === 0) return;
        expect(response.amount.amount).to.be.greaterThanOrEqual(responses[index - 1].amount.amount);
      });
    });
    it('should set pagination metadata correctly when pagination parameters are undefined', async () => {
      const balanceResponses = await BalanceService.getBalances({}, {});
      expect(balanceResponses._pagination.take).to.be.undefined;
      expect(balanceResponses._pagination.skip).to.be.undefined;
      expect(balanceResponses._pagination.count).to.equal(balanceResponses.records.length);
    });
    it('should adhere to pagination take', async () => {
      const take = 10;
      const balanceResponses = await BalanceService.getBalances({}, { take });
      expect(balanceResponses.records.length).to.equal(take);
      expect(balanceResponses._pagination.take).to.equal(take);
      expect(balanceResponses._pagination.skip).to.be.undefined;
      expect(balanceResponses._pagination.count).to.equal(ctx.users.length);
    });
    it('should adhere to pagination skip', async () => {
      const take = 4;
      const skip = ctx.users.length - take;
      const balanceResponses = await BalanceService.getBalances({}, { skip });
      expect(balanceResponses.records.length).to.equal(take);
      expect(balanceResponses._pagination.take).to.equal(defaultPagination());
      expect(balanceResponses._pagination.skip).to.equal(skip);
      expect(balanceResponses._pagination.count).to.equal(ctx.users.length);
    });
  });

  describe('updateBalances', async () => {
    it('should be able to get balance without cache being created', async () => {
      await BalanceService.clearBalanceCache();
      await Promise.all(ctx.users.map(
        async (user) => {
          const cachedBalance = await Balance.findOne({ where: { userId: user.id } });
          expect(cachedBalance).to.be.null;
          const balance = await BalanceService.getBalance(user.id);
          expect(balance).to.not.be.NaN;
        },
      ));
    });
    it('should have equal balances when cache is created', async () => {
      await BalanceService.updateBalances({});
      for (let i = 0; i < ctx.users.length; i += 1) {
        const user = ctx.users[i];
        const actualBalance = calculateBalance(user, ctx.transactions, ctx.subTransactions, ctx.transfers);

        // eslint-disable-next-line no-await-in-loop
        const cachedBalance = await Balance.findOne({ where: { userId: user.id }, relations: ['user', 'lastTransaction', 'lastTransfer'] });
        expect(cachedBalance).to.not.be.undefined;
        // eslint-disable-next-line no-await-in-loop
        const balance = await BalanceService.getBalance(user.id);

        if (cachedBalance.lastTransaction) {
          expect(cachedBalance.lastTransaction.id).to.equal(actualBalance.lastTransaction.id);
        } else {
          expect(actualBalance.lastTransaction).to.be.undefined;
        }
        if (cachedBalance.lastTransfer) {
          expect(cachedBalance.lastTransfer.id).to.equal(actualBalance.lastTransfer.id);
        } else {
          expect(actualBalance.lastTransfer).to.be.undefined;
        }

        expect(actualBalance.amount.getAmount()).to.equal(balance.amount.amount);
        expect(cachedBalance.amount.getAmount()).to.equal(balance.amount.amount);
      }
    });
    it('should be able to clear balance for specific users', async () => {
      await BalanceService.clearBalanceCache([ctx.users[0].id, ctx.users[1].id]);

      let cachedBalance = await Balance.findOne({ where: { userId: ctx.users[0].id } });
      expect(cachedBalance).to.be.null;

      cachedBalance = await Balance.findOne({ where: { userId: ctx.users[1].id } });
      expect(cachedBalance).to.be.null;

      const actualBalance = calculateBalance(ctx.users[0], ctx.transactions, ctx.subTransactions, ctx.transfers);
      const balance = await BalanceService.getBalance(ctx.users[0].id);
      expect(balance.amount.amount).to.equal(actualBalance.amount.getAmount());

      const actualBalance2 = calculateBalance(ctx.users[1], ctx.transactions, ctx.subTransactions, ctx.transfers);
      const balance2 = await BalanceService.getBalance(ctx.users[1].id);
      expect(balance2.amount.amount).to.equal(actualBalance2.amount.getAmount());
    });
    it('should be able to cache the balance of certain users', async () => {
      await BalanceService.updateBalances({ ids: [ctx.users[0].id, ctx.users[1].id] });

      let cachedBalance = await Balance.findOne({ where: { userId: ctx.users[0].id } });
      expect(cachedBalance).to.not.be.undefined;

      cachedBalance = await Balance.findOne({ where: { userId: ctx.users[1].id } });
      expect(cachedBalance).to.not.be.undefined;

      const actualBalance = calculateBalance(ctx.users[0], ctx.transactions, ctx.subTransactions, ctx.transfers);
      const balance = await BalanceService.getBalance(ctx.users[0].id);
      expect(balance.amount.amount).to.equal(actualBalance.amount.getAmount());

      const actualBalance2 = calculateBalance(ctx.users[1], ctx.transactions, ctx.subTransactions, ctx.transfers);
      const balance2 = await BalanceService.getBalance(ctx.users[1].id);
      expect(balance2.amount.amount).to.equal(actualBalance2.amount.getAmount());
    });
    it('should be able to alter balance after adding transaction', async () => {
      // Sanity action to make sure we always start in a completely cached state
      await BalanceService.updateBalances({});

      const user = ctx.users[0];
      const oldBalance = await BalanceService.getBalance(user.id);
      const oldBalanceCache = await Balance.findOne({
        where: { userId: user.id },
        relations: ['user', 'lastTransaction', 'lastTransfer'],
      });
      // Sanity check
      expect(oldBalanceCache).to.not.be.undefined;

      const { transaction, amount } = await addTransaction(user, ctx.pointOfSaleRevisions, false);
      // Sanity check
      const dbTransaction = await Transaction.findOne({ where: { id: transaction.id } });
      expect(dbTransaction).to.not.be.undefined;

      const newBalance = await BalanceService.getBalance(user.id);
      let newBalanceCache = await Balance.findOne({
        where: { userId: user.id },
        relations: ['user', 'lastTransaction', 'lastTransfer'],
      });

      expect(newBalance.id).to.equal(user.id);
      expect(newBalance.amount.amount).to.equal(oldBalance.amount.amount - amount.amount);
      expect(newBalance.amount.amount).to
        .equal(oldBalanceCache!.amount.getAmount() - amount.amount);
      expect(newBalanceCache!.amount.getAmount()).to.equal(oldBalanceCache!.amount.getAmount());
      expect(newBalanceCache!.lastTransaction.id).to.equal(oldBalanceCache!.lastTransaction.id);

      await BalanceService.updateBalances({});
      newBalanceCache = await Balance.findOne({
        where: { userId: user.id },
        relations: ['user', 'lastTransaction', 'lastTransfer'],
      });
      expect(newBalanceCache.lastTransaction.id).to.equal(transaction.id);
      expect(newBalanceCache.amount.getAmount()).to.equal(newBalance.amount.amount);
      expect(newBalanceCache.amount.getAmount()).to.not.equal(oldBalanceCache.amount.getAmount());
    });
  });

  describe('getBalance', () => {
    it('should return 0 for new user', async () => {
      const newUser = await (await UserFactory()).get();
      const balance = await BalanceService.getBalance(newUser.id);
      expect(balance.amount.amount).to.equal(0);
      expect(balance.fine).to.be.null;
      expect(balance.fineSince).to.be.null;
    });
    it('should return correct balance for new user with single outgoing transaction', async () => {
      const newUser = await (await UserFactory()).get();
      const { amount } = await addTransaction(newUser, ctx.pointOfSaleRevisions, false);

      const balance = await BalanceService.getBalance(newUser.id);
      expect(balance.amount.amount).to.equal(-amount.amount);
    });
    it('should return correct balance for new user with single incoming transaction', async () => {
      const newUser = await (await UserFactory()).get();
      const { amount } = await addTransaction(newUser, ctx.pointOfSaleRevisions, true);

      const balance = await BalanceService.getBalance(newUser.id);
      expect(balance.amount.amount).to.equal(amount.amount);
    });
    it('should correctly return balance for new user with single outgoing transfer', async () => {
      const newUser = await (await UserFactory()).get();
      const { amount } = await addTransfer(newUser, ctx.users, false);

      const balance = await BalanceService.getBalance(newUser.id);
      expect(balance.amount.amount).to.equal(-amount.amount);
    });
    it('should correctly return balance for new user with single incoming transfer', async () => {
      const newUser = await (await UserFactory()).get();
      const { amount } = await addTransfer(newUser, ctx.users, true);

      const balance = await BalanceService.getBalance(newUser.id);
      expect(balance.amount.amount).to.equal(amount.amount);
    });
    it('should return correct balance for new user with two outgoing transactions and balance cache', async () => {
      const newUser = await (await UserFactory()).get();
      const {
        transaction, amount,
      } = await addTransaction(newUser, ctx.pointOfSaleRevisions, false, new Date(new Date().getTime() - 5000));
      await Balance.save([{
        userId: newUser.id,
        user: newUser,
        lastTransaction: transaction,
        amount: DineroTransformer.Instance.from(-amount.amount),
      } as any]);
      const transaction2 = await addTransaction(newUser, ctx.pointOfSaleRevisions, false);

      const balance = await BalanceService.getBalance(newUser.id);
      expect(balance.amount.amount).to.equal(-amount.amount - transaction2.amount.amount);
    });
    it('should return correct balance for new user with two incoming transactions and balance cache', async () => {
      const newUser = await (await UserFactory()).get();
      const {
        transaction, amount,
      } = await addTransaction(newUser, ctx.pointOfSaleRevisions, true, new Date(new Date().getTime() - 5000));
      await Balance.save([{
        userId: newUser.id,
        user: newUser,
        lastTransaction: transaction,
        lastTransfer: undefined,
        amount: DineroTransformer.Instance.from(amount.amount),
      } as any]);
      const transaction2 = await addTransaction(newUser, ctx.pointOfSaleRevisions, true);

      const balance = await BalanceService.getBalance(newUser.id);
      expect(balance.amount.amount).to.equal(amount.amount + transaction2.amount.amount);
    });
    it('should correctly return balance for new user with two outgoing transfers with balance cache', async () => {
      const newUser = await (await UserFactory()).get();
      const {
        transfer, amount,
      } = await addTransfer(newUser, ctx.users, false, new Date(new Date().getTime() - 5000));
      await Balance.save([{
        userId: newUser.id,
        user: newUser,
        lastTransfer: transfer,
        amount: DineroTransformer.Instance.from(-amount.amount),
      } as any]);
      const transfer2 = await addTransfer(newUser, ctx.users, false);

      const balance = await BalanceService.getBalance(newUser.id);
      expect(balance.amount.amount).to.equal(-amount.amount - transfer2.amount.amount);
    });
    it('should correctly return balance for new user with single incoming transfer', async () => {
      const newUser = await (await UserFactory()).get();
      const {
        transfer, amount,
      } = await addTransfer(newUser, ctx.users, true, new Date(new Date().getTime() - 5000));
      await Balance.save([{
        userId: newUser.id,
        user: newUser,
        lastTransfer: transfer,
        amount: DineroTransformer.Instance.from(amount.amount),
      } as any]);
      const transfer2 = await addTransfer(newUser, ctx.users, true);

      const balance = await BalanceService.getBalance(newUser.id);
      expect(balance.amount.amount).to.equal(amount.amount + transfer2.amount.amount);
    });
    it('should correctly return balance for new user with incoming and outgoing transactions and transfers', async () => {
      const newUser = await (await UserFactory()).get();
      await addTransaction(newUser, ctx.pointOfSaleRevisions, false);
      await addTransaction(newUser, ctx.pointOfSaleRevisions, true);
      await addTransfer(newUser, ctx.users, false);
      await addTransfer(newUser, ctx.users, true);

      const balance = await BalanceService.getBalance(newUser.id);
      expect(balance.amount.amount).to.equal(0);
    });
    it('should correctly return balance for new user with incoming and outgoing transactions and transfers with cache', async () => {
      const newUser = await (await UserFactory()).get();
      const transaction = await addTransaction(newUser, ctx.pointOfSaleRevisions, false);
      const transfer = await addTransfer(newUser, ctx.users, false);
      await Balance.save([{
        userId: newUser.id,
        user: newUser,
        lastTransaction: transaction.transaction,
        lastTransfer: transfer.transfer,
        amount: DineroTransformer.Instance
          .from(-transaction.amount.amount - transfer.amount.amount),
      } as any]);
      const oldBalanceCache = await Balance.findOne({
        where: { userId: newUser.id },
        relations: ['user', 'lastTransaction', 'lastTransfer'],
      });
      expect(oldBalanceCache).to.not.be.undefined;
      expect(oldBalanceCache.lastTransaction).to.not.be.undefined;

      // It should not use the transactions already in the database
      await SubTransactionRow.delete(Array.prototype.concat(
        ...transaction.transaction.subTransactions
          .map((sub) => sub.subTransactionRows
            .map((row) => row.id)),
      ));
      await SubTransaction.delete(transaction.transaction.subTransactions.map((sub) => sub.id));
      await Transaction.delete(transaction.transaction.id);

      const removedBalanceCache = await Balance.findOne({
        where: { userId: newUser.id },
        relations: ['user', 'lastTransaction', 'lastTransfer'],
      });
      expect(removedBalanceCache).to.be.null;
      expect(await Transaction.findOne({ where: { id: transaction.transaction.id } }))
        .to.be.null;
      expect(await Transfer.findOne({ where: { id: transfer.transfer.id } }))
        .to.not.be.undefined;

      const transaction2 = await addTransaction(newUser, ctx.pointOfSaleRevisions, true);
      const transfer2 = await addTransfer(newUser, ctx.users, true);

      const balance = await BalanceService.getBalance(newUser.id);
      expect(balance.amount.amount).to.equal(transaction2.amount.amount
        + transfer2.amount.amount - transfer.amount.amount);
    });
    it('should return 0 if date before first transaction and transfer', async () => {
      const transaction = await Transaction.findOne({ where: {}, order: { createdAt: 'ASC' } });
      const transfer = await Transfer.findOne({ where: {}, order: { createdAt: 'ASC' } });
      const date = new Date(Math.min(
        transaction.createdAt.getTime(), transfer.createdAt.getTime(),
      ) - 1000);
      for (let i = 0; i < ctx.users.length; i += 1) {
        const user = ctx.users[i];
        const expectedBalance = calculateBalance(user, ctx.transactions, ctx.subTransactions, ctx.transfers, date);
        // sanity check
        expect(expectedBalance.amount.getAmount()).to.equal(0);
        // eslint-disable-next-line no-await-in-loop
        const actualBalance = await BalanceService.getBalance(user.id, date);
        expect(actualBalance.amount.amount).to.equal(0);
      }
    });
    it('should return current balance if date before first transaction and transfer', async () => {
      const transaction = await Transaction.findOne({ where: {}, order: { createdAt: 'DESC' } });
      const transfer = await Transfer.findOne({ where: {}, order: { createdAt: 'DESC' } });
      const date = new Date(Math.max(
        transaction.createdAt.getTime(), transfer.createdAt.getTime(),
      ) + 1000);
      for (let i = 0; i < ctx.users.length; i += 1) {
        const user = ctx.users[i];
        // eslint-disable-next-line no-await-in-loop
        const expectedBalance = await BalanceService.getBalance(user.id);
        // eslint-disable-next-line no-await-in-loop
        const actualBalance = await BalanceService.getBalance(user.id, date);
        expect(actualBalance.amount.amount).to.equal(expectedBalance.amount.amount);
      }
    });
    it('should return correct balance on given date', async () => {
      const date = new Date('2021-01-01');
      for (let i = 0; i < ctx.users.length; i += 1) {
        const user = ctx.users[i];
        const expectedBalance = calculateBalance(user, ctx.transactions, ctx.subTransactions, ctx.transfers, date);
        // eslint-disable-next-line no-await-in-loop
        const actualBalance = await BalanceService.getBalance(user.id, date);
        expect(actualBalance.amount.amount).to.equal(expectedBalance.amount.getAmount());
      }
    });
  });
});<|MERGE_RESOLUTION|>--- conflicted
+++ resolved
@@ -35,11 +35,7 @@
 } from '../../seed';
 import Swagger from '../../../src/start/swagger';
 import BalanceService, { BalanceOrderColumn } from '../../../src/service/balance-service';
-<<<<<<< HEAD
-import User from '../../../src/entity/user/user';
-=======
 import User, { UserType } from '../../../src/entity/user/user';
->>>>>>> ccaf01a8
 import PointOfSaleRevision from '../../../src/entity/point-of-sale/point-of-sale-revision';
 import Balance from '../../../src/entity/transactions/balance';
 import { UserFactory } from '../../helpers/user-factory';
@@ -50,88 +46,10 @@
 import DineroTransformer from '../../../src/entity/transformer/dinero-transformer';
 import { OrderingDirection } from '../../../src/helpers/ordering';
 import { defaultPagination } from '../../../src/helpers/pagination';
-<<<<<<< HEAD
-
-export function calculateBalance(user: User, transactions: Transaction[], subTransactions: SubTransaction[], transfers: Transfer[], date?: Date): Balance {
-  let transactionsOutgoing = transactions.filter((t) => t.from.id === user.id)
-    .sort((a, b) => b.createdAt.getTime() - a.createdAt.getTime());
-  if (date) {
-    transactionsOutgoing = transactionsOutgoing
-      .filter((t) => t.createdAt.getTime() <= date.getTime());
-  }
-  let transactionsIncoming = subTransactions.filter((s) => s.to.id === user.id)
-    .sort((a, b) => b.transaction.createdAt.getTime() - a.transaction.createdAt.getTime())
-    .map((s) => s.transaction);
-  if (date) {
-    transactionsIncoming = transactionsIncoming
-      .filter((t) => t.createdAt.getTime() <= date.getTime());
-  }
-  let transfersOutgoing = transfers.filter((t) => t.from && t.from.id === user.id)
-    .sort((a, b) => b.createdAt.getTime() - a.createdAt.getTime());
-  if (date) {
-    transfersOutgoing = transfersOutgoing
-      .filter((t) => t.createdAt.getTime() <= date.getTime());
-  }
-  let transfersIncoming = transfers.filter((t) => t.to && t.to.id === user.id)
-    .sort((a, b) => b.createdAt.getTime() - a.createdAt.getTime());
-  if (date) {
-    transfersIncoming = transfersIncoming
-      .filter((t) => t.createdAt.getTime() <= date.getTime());
-  }
-
-  const valueTransactionsOutgoing: number = Array.prototype
-    .concat(...Array.prototype.concat(...transactionsOutgoing
-      .map((t) => t.subTransactions
-        .map((s) => s.subTransactionRows))))
-    .reduce((prev: number, curr: SubTransactionRow) => (
-      prev - (curr.amount * curr.product.priceInclVat.getAmount())
-    ), 0);
-  const valueTransactionsIncoming: number = Array.prototype
-    .concat(...Array.prototype.concat(...transactionsIncoming
-      .map((t) => t.subTransactions
-        .map((s) => s.subTransactionRows))))
-    .reduce((prev: number, curr: SubTransactionRow) => (
-      prev + (curr.amount * curr.product.priceInclVat.getAmount())
-    ), 0);
-  const valueTransfersOutgoing = transfersOutgoing
-    .reduce((prev, curr) => prev - curr.amount.getAmount(), 0);
-  const valueTransfersIncoming = transfersIncoming
-    .reduce((prev, curr) => prev + curr.amount.getAmount(), 0);
-
-  // Calculate the user's personal last transaction/transfer
-  let lastTransaction: Transaction;
-  const allTransactions = transactionsIncoming.concat(transactionsOutgoing)
-    .sort((a, b) => b.createdAt.getTime() - a.createdAt.getTime());
-  if (allTransactions.length > 0) {
-    // eslint-disable-next-line prefer-destructuring
-    lastTransaction = allTransactions
-      .filter((t) => t.createdAt.getTime() === allTransactions[0].createdAt.getTime())
-      .sort((a, b) => b.id - a.id)[0];
-  }
-  let lastTransfer: Transfer;
-  const allTransfers = transfersIncoming.concat(transfersOutgoing)
-    .sort((a, b) => b.createdAt.getTime() - a.createdAt.getTime());
-  if (allTransfers.length > 0) {
-    // eslint-disable-next-line prefer-destructuring
-    lastTransfer = allTransfers
-      .filter((t) => t.createdAt.getTime() === allTransfers[0].createdAt.getTime())
-      .sort((a, b) => b.id - a.id)[0];
-  }
-
-  return {
-    user,
-    lastTransaction,
-    lastTransfer,
-    amount: DineroTransformer.Instance.from(valueTransactionsOutgoing + valueTransactionsIncoming
-      + valueTransfersOutgoing + valueTransfersIncoming),
-  } as Balance;
-}
-=======
 import { addTransaction, addTransfer } from '../../helpers/transaction-helpers';
 import { calculateBalance } from '../../helpers/balance';
 import Fine from '../../../src/entity/fine/fine';
 import BalanceResponse from '../../../src/controller/response/balance-response';
->>>>>>> ccaf01a8
 
 describe('BalanceService', (): void => {
   let ctx: {
@@ -148,98 +66,6 @@
     spec: SwaggerSpecification,
   };
 
-<<<<<<< HEAD
-  const addTransaction = async (
-    newUser: User,
-    receivedBalance: boolean,
-    createdAt?: Date,
-  ): Promise<{
-    transaction: Transaction,
-    amount: DineroObject,
-  }> => {
-    let from: User;
-    let to: User;
-
-    const pointOfSale = ctx.pointOfSaleRevisions
-      .find((p) => p.containers.length > 0 && p.containers
-        .find((c) => c.products.length > 0) !== undefined)!;
-    const container = pointOfSale.containers
-      .find((c) => c.products.length > 0)!;
-    const product = container.products[0];
-
-    if (receivedBalance) {
-      from = product.product.owner;
-      to = newUser;
-    } else {
-      to = product.product.owner;
-      from = newUser;
-    }
-    const totalPriceInclVat = product.priceInclVat.toObject();
-    let transaction = {
-      from,
-      createdBy: newUser,
-      pointOfSale,
-      createdAt: createdAt || undefined,
-      updatedAt: createdAt || undefined,
-      subTransactions: [
-        {
-          createdAt: createdAt || undefined,
-          updatedAt: createdAt || undefined,
-          to,
-          container,
-          subTransactionRows: [
-            {
-              createdAt: createdAt || undefined,
-              updatedAt: createdAt || undefined,
-              product,
-              amount: 1,
-            },
-          ],
-        },
-      ],
-    } as any as Transaction;
-    transaction = await Transaction.save(transaction);
-    return {
-      transaction,
-      amount: totalPriceInclVat,
-    };
-  };
-
-  const addTransfer = async (newUser: User, receivedBalance: boolean, createdAt?: Date): Promise<{
-    transfer: Transfer,
-    amount: DineroObject,
-  }> => {
-    let from: User;
-    let to: User;
-    if (receivedBalance) {
-      to = newUser;
-      [from] = ctx.users;
-    } else {
-      from = newUser;
-      [to] = ctx.users;
-    }
-
-    const amount: DineroObject = {
-      amount: 1000,
-      precision: 2,
-      currency: 'EUR',
-    };
-    const transfer = await Transfer.save({
-      createdAt,
-      updatedAt: createdAt,
-      amount: Dinero(amount),
-      description: '',
-      from,
-      to,
-    } as any);
-    return {
-      transfer,
-      amount,
-    };
-  };
-
-=======
->>>>>>> ccaf01a8
   before(async function test(): Promise<void> {
     this.timeout(50000);
     const connection = await Database.initialize();
@@ -294,28 +120,10 @@
       const balanceResponses = await BalanceService.getBalances({});
       expect(balanceResponses.records.length).to.equal(ctx.users.length);
 
-<<<<<<< HEAD
-      balanceResponses.records.forEach((balance) => {
-        const user = ctx.users.find((u) => u.id === balance.id);
-        expect(user).to.not.be.undefined;
-        const actualBalance = calculateBalance(user, ctx.transactions, ctx.subTransactions, ctx.transfers);
-        expect(balance.amount.amount).to.equal(actualBalance.amount.getAmount());
-      });
-    });
-    it('should return balances on certain date', async () => {
-      const date = new Date('2021-01-01');
-      const balances = await BalanceService.getBalances({ date });
-
-      balances.records.forEach((balance) => {
-        const user = ctx.users.find((u) => u.id === balance.id);
-        expect(user).to.not.be.undefined;
-        const actualBalance = calculateBalance(user, ctx.transactions, ctx.subTransactions, ctx.transfers, date);
-=======
       await Promise.all(balanceResponses.records.map(async (balance) => {
         const user = ctx.users.find((u) => u.id === balance.id);
         expect(user).to.not.be.undefined;
         const actualBalance = calculateBalance(user, ctx.transactions, ctx.subTransactions, ctx.transfers);
->>>>>>> ccaf01a8
         expect(balance.amount.amount).to.equal(actualBalance.amount.getAmount());
         await checkFine(balance, user);
       }));
@@ -337,11 +145,7 @@
       const balanceResponses = await BalanceService.getBalances({ ids: users.map((u) => u.id) });
       expect(balanceResponses.records.length).to.equal(users.length);
 
-<<<<<<< HEAD
-      balanceResponses.records.forEach((balance) => {
-=======
       await Promise.all(balanceResponses.records.map(async (balance) => {
->>>>>>> ccaf01a8
         const user = ctx.users.find((u) => u.id === balance.id);
         const actualBalance = calculateBalance(user, ctx.transactions, ctx.subTransactions, ctx.transfers);
         expect(balance.amount.amount).to.equal(actualBalance.amount.getAmount());
@@ -467,46 +271,6 @@
         expect(response.fine.amount).to.be.greaterThanOrEqual(responses[index - 1].fine.amount);
       });
     });
-<<<<<<< HEAD
-    it('should only return balances more than or equal a certain amount', async () => {
-      const amount = 1039;
-      const allResponses = await BalanceService.getBalances({});
-      const filteredResponses = await BalanceService.getBalances({
-        minBalance: DineroTransformer.Instance.from(amount),
-      });
-
-      expect(filteredResponses.records.length).to.equal(allResponses.records.filter((res) => res.amount.amount >= amount).length);
-      filteredResponses.records.forEach((res) => expect(res.amount.amount).to.be.greaterThanOrEqual(amount));
-    });
-    it('should only return balances less than or equal a certain amount', async () => {
-      const amount = 1039;
-      const allResponses = await BalanceService.getBalances({});
-      const filteredResponses = await BalanceService.getBalances({
-        maxBalance: DineroTransformer.Instance.from(amount),
-      });
-
-      expect(filteredResponses.records.length).to.equal(allResponses.records.filter((res) => res.amount.amount <= amount).length);
-      filteredResponses.records.forEach((res) => expect(res.amount.amount).to.be.lessThanOrEqual(amount));
-    });
-    it('should return balances ordered by ID desc', async () => {
-      const balanceResponses = await BalanceService.getBalances({
-        orderBy: BalanceOrderColumn.ID, orderDirection: OrderingDirection.DESC,
-      });
-
-      balanceResponses.records.forEach((response, index, responses) => {
-        if (index === 0) return;
-        expect(response.id).to.be.lessThan(responses[index - 1].id);
-      });
-    });
-    it('should return balances ordered by amount asc', async () => {
-      const balanceResponses = await BalanceService.getBalances({
-        orderBy: BalanceOrderColumn.AMOUNT, orderDirection: OrderingDirection.ASC,
-      });
-
-      balanceResponses.records.forEach((response, index, responses) => {
-        if (index === 0) return;
-        expect(response.amount.amount).to.be.greaterThanOrEqual(responses[index - 1].amount.amount);
-=======
     it('should return balances ordered by fine date asc', async () => {
       const balanceResponses = await BalanceService.getBalances({
         orderBy: BalanceOrderColumn.FINESINCE, orderDirection: OrderingDirection.ASC,
@@ -514,7 +278,6 @@
       balanceResponses.records.forEach((response, index, responses) => {
         if (index === 0) return;
         expect(new Date(response.fineSince).getTime()).to.be.greaterThanOrEqual(new Date(responses[index - 1].fineSince).getTime());
->>>>>>> ccaf01a8
       });
     });
     it('should return balances ordered ascending by default', async () => {
