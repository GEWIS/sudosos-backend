--- conflicted
+++ resolved
@@ -34,9 +34,6 @@
 import PointOfSaleRevision from '../../../src/entity/point-of-sale/point-of-sale-revision';
 import ContainerRevision from '../../../src/entity/container/container-revision';
 import User from '../../../src/entity/user/user';
-import TransferService from '../../../src/service/transfer-service';
-import TransferRequest from '../../../src/controller/request/transfer-request';
-import { DineroObjectRequest } from '../../../src/controller/request/dinero-request';
 
 describe('TransactionService', (): void => {
   let ctx: {
@@ -60,28 +57,7 @@
     const connection = await Database.initialize();
     const app = express();
     const { transactions, users } = await seedDatabase();
-<<<<<<< HEAD
-    const req = {
-      token: '',
-      query: {
-        take: 23,
-        skip: 0,
-      },
-    } as any as RequestWithToken;
-    const transferRequest: TransferRequest = {
-      amount: {
-        amount: 522,
-        currency: 'EUR',
-        precision: 2,
-      } as DineroObjectRequest,
-      description: 'Magie',
-      fromId: 0,
-      toId: 7,
-    };
-    await TransferService.postTransfer(transferRequest);
-=======
-
->>>>>>> 5952985f
+
     const validTransReq = {
       from: 7,
       createdBy: 7,
