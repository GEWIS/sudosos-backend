--- conflicted
+++ resolved
@@ -34,7 +34,7 @@
 import Swagger from '../../../src/start/swagger';
 import { PointOfSaleResponse, UpdatedPointOfSaleResponse } from '../../../src/controller/response/point-of-sale-response';
 import PointOfSaleService from '../../../src/service/point-of-sale-service';
-import {ContainerResponse} from "../../../src/controller/response/container-response";
+import { ContainerResponse } from '../../../src/controller/response/container-response';
 
 chai.use(deepEqualInAnyOrder);
 
@@ -103,12 +103,7 @@
 
   describe('getPointsOfSale function', () => {
     it('should return all point of sales with no input specification', async () => {
-<<<<<<< HEAD
       const res: PointOfSaleResponse[] = await PointOfSaleService.getPointOfSales();
-=======
-      console.log('get result');
-      const res: PointOfSaleResponse[] = await PointOfSaleService.getPointsOfSale();
->>>>>>> cf2b45af
 
       const withRevisions = ctx.pointsOfSale.filter((c) => c.currentRevision > 0);
       expect(res).to.be.length(withRevisions.length);
@@ -117,13 +112,6 @@
         (c: PointOfSaleResponse) => ctx.specification.validateModel('PointOfSaleResponse', c, false, true).valid,
       )).to.be.true;
     });
-<<<<<<< HEAD
-    it('should return all updated point of sales with no input specification', async () => {
-      const res: UpdatedPointOfSaleResponse[] = await PointOfSaleService.getUpdatedPointOfSales();
-      expect(res.map((p) => p.id))
-        .to.deep.equalInAnyOrder(ctx.updatedPointsOfSale.map((p) => p.pointOfSale.id));
-      // expect(updatedPointOfSaleSuperset(res, ctx.updatedPointsOfSale)).to.be.true;
-=======
     it('should return points of sale with owner specified', async () => {
       const res: PointOfSaleResponse[] = await PointOfSaleService.getPointsOfSale({
         ownerId: ctx.pointsOfSale[0].owner.id,
@@ -164,7 +152,12 @@
       });
 
       expect(res).to.be.length(0);
->>>>>>> cf2b45af
+    });
+    it('should return all updated point of sales with no input specification', async () => {
+      const res: UpdatedPointOfSaleResponse[] = await PointOfSaleService.getUpdatedPointOfSales();
+      expect(res.map((p) => p.id))
+        .to.deep.equalInAnyOrder(ctx.updatedPointsOfSale.map((p) => p.pointOfSale.id));
+      // expect(updatedPointOfSaleSuperset(res, ctx.updatedPointsOfSale)).to.be.true;
     });
   });
 });